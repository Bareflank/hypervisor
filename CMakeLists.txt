--- conflicted
+++ resolved
@@ -211,10 +211,7 @@
         DEPENDS gsl
         DEPENDS json
         DEPENDS cxxopts
-<<<<<<< HEAD
-        DEPENDS bfroot
-=======
->>>>>>> 42bccbbb
+        DEPENDS bfroot
     )
 endif()
 
