//
// Bareflank Unwind Library
//
// Copyright (C) 2015 Assured Information Security, Inc.
// Author: Rian Quinn        <quinnr@ainfosec.com>
// Author: Brendan Kerrigan  <kerriganb@ainfosec.com>
//
// This library is free software; you can redistribute it and/or
// modify it under the terms of the GNU Lesser General Public
// License as published by the Free Software Foundation; either
// version 2.1 of the License, or (at your option) any later version.
//
// This library is distributed in the hope that it will be useful,
// but WITHOUT ANY WARRANTY; without even the implied warranty of
// MERCHANTABILITY or FITNESS FOR A PARTICULAR PURPOSE. See the GNU
// Lesser General Public License for more details.
//
// You should have received a copy of the GNU Lesser General Public
// License along with this library; if not, write to the Free Software
// Foundation, Inc., 51 Franklin Street, Fifth Floor, Boston, MA 02110-1301 USA

#include <log.h>
#include <abort.h>
#include <dwarf4.h>

// -----------------------------------------------------------------------------
// Helpers
// -----------------------------------------------------------------------------

template<typename T> T static get(char **p)
{ auto v = *(T *)(*p); (*p) += sizeof(T); return v;}

#define if_opcode(a,b) \
    if (opcode == a) \
    { \
        log("  %s: ", #a); \
        b \
        return; \
    }

// -----------------------------------------------------------------------------
// Call Frame Information (CFI) Register
// -----------------------------------------------------------------------------

class cfi_register
{
public:
    cfi_register() :
        m_index(0),
        m_rule(rule_undefined),
        m_value(0)
    {}

    cfi_register(uint64_t index, register_rules rule, uint64_t value) :
        m_index(index),
        m_rule(rule),
        m_value(value)
    {}

    uint64_t index() const
    { return m_index; }

    register_rules rule() const
    { return m_rule; }

    uint64_t value() const
    { return m_value; }

    void set_index(uint64_t index)
    { m_index = index; }

    void set_rule(register_rules rule)
    { m_rule = rule; }

    void set_value(uint64_t value)
    { m_value = value; }

private:
    uint64_t m_index;
    register_rules m_rule;
    uint64_t m_value;
};

// -----------------------------------------------------------------------------
// Call Frame Information (CFI) Canonical Frame Address (CFA)
// -----------------------------------------------------------------------------

class cfi_cfa
{
public:
    cfi_cfa() :
        m_reg_index(0),
        m_offset(0)
    {}

    cfi_cfa(uint64_t reg_index, int64_t offset) :
        m_reg_index(reg_index),
        m_offset(offset)
    {}

    uint64_t reg_index() const
    { return m_reg_index; }

    int64_t offset() const
    { return m_offset; }

    void set_reg_index(uint64_t reg_index)
    { m_reg_index = reg_index; }

    void set_offset(int64_t offset)
    { m_offset = offset; }

private:
    uint64_t m_reg_index;
    int64_t m_offset;
};

// -----------------------------------------------------------------------------
// Call Frame Information (CFI) Table Row
// -----------------------------------------------------------------------------

class cfi_table_row
{
public:
    cfi_table_row() :
        m_arg_size(0)
    {
        for (auto i = 0; i < MAX_NUM_REGISTERS; i++)
            m_registers[i].set_index(i);
    }

    const cfi_cfa &cfa() const
    { return m_cfa; }

    uint64_t arg_size() const
    { return m_arg_size; }

    const cfi_register &reg(uint64_t index) const
    {
        if (index >= MAX_NUM_REGISTERS)
            ABORT("index out of bounds. increase MAX_NUM_REGISTERS");

        return m_registers[index];
    }

    void set_cfa(const cfi_cfa &cfa)
    { m_cfa = cfa; }

    void set_arg_size(uint64_t arg_size)
    { m_arg_size = arg_size; }

    void set_reg(const cfi_register &reg)
    {
        if (reg.index() >= MAX_NUM_REGISTERS)
            ABORT("index out of bounds. increase MAX_NUM_REGISTERS");

        m_registers[reg.index()] = reg;
    }

    void set_reg(uint64_t index, register_rules rule)
    {
        if (index >= MAX_NUM_REGISTERS)
            ABORT("index out of bounds. increase MAX_NUM_REGISTERS");

        m_registers[index].set_rule(rule);
    }

    void set_reg(uint64_t index, uint64_t value)
    {
        if (index >= MAX_NUM_REGISTERS)
            ABORT("index out of bounds. increase MAX_NUM_REGISTERS");

        m_registers[index].set_value(value);
    }

private:
    cfi_cfa m_cfa;
    uint64_t m_arg_size;
    cfi_register m_registers[MAX_NUM_REGISTERS];
};

// -----------------------------------------------------------------------------
// Unwind Helpers
// -----------------------------------------------------------------------------

static uint64_t
private_decode_cfa(const cfi_table_row &row, register_state *state)
{
    const auto &cfa = row.cfa();

    if (cfa.reg_index() != 0)
        return state->get(cfa.reg_index()) + cfa.offset();

    ABORT("malformed cfa");
    return 0;
}

static uint64_t
private_decode_reg(const cfi_register &reg, uint64_t cfa, register_state *state)
{
    uint64_t value;

    log("getting r%ld (%s) ", reg.index(), state->name(reg.index()));

    switch (reg.rule())
    {
        case rule_undefined:
            ABORT("unable to get register value for unused register");

        case rule_same_value:
            log("from r%ld\n", reg.index());
            value = state->get(reg.index());
            break;

        case rule_offsetn:
            log("from cfa(0x%08lx) + n(%ld)\n", cfa, (int64_t)reg.index());
            value = ((uint64_t *)(cfa + (int64_t)reg.value()))[0];
            break;

        case rule_val_offsetn:
            log("from val cfa(0x%08lx) + n(%ld)\n", cfa, (int64_t)reg.index());
            value = cfa + (int64_t)reg.value();
            break;

        case rule_register:
            log("from r%ld\n", reg.value());
            value = state->get(reg.value());
            break;

        case rule_expression:
            ABORT("DWARF4 expressions currently not supported");

        case rule_val_expression:
            ABORT("DWARF4 expressions currently not supported");

        default:
            ABORT("unknown rule. cfi table is malformed");
    }

    log("    - value: 0x%08lx\n", value);

    return value;
}

void
private_parse_instruction(cfi_table_row *row,
                          const ci_entry &cie,
                          char **p,
                          uint64_t *l1,
                          uint64_t *l2,
                          uint64_t pc_begin,
                          register_state *state)
{
    (void) pc_begin;
    (void) state;

    uint8_t opcode = *(uint8_t *)(*p) & 0xC0;
    uint8_t operand = *(uint8_t *)(*p) & 0x3F;

    if (opcode == 0)
        opcode = operand;

    (*p)++;

    if_opcode(DW_CFA_advance_loc,
    {
        auto loc = (uint64_t)operand * cie.code_alignment();
        if ((*l2 += loc) > *l1)
        {
            log("search complete\n");
            return;
        }
        log("%ld to 0x%lx\n", loc, pc_begin + *l2);
    })

    if_opcode(DW_CFA_offset,
    {
        auto value = (int64_t)dwarf4::decode_uleb128(p) * cie.data_alignment();
        row->set_reg(cfi_register(operand, rule_offsetn, value));
        log("r%d (%s) at cfa + n(%ld)\n", operand, state->name(operand), value);
    })

    if_opcode(DW_CFA_restore,
    {
        ABORT("register restoration currently not supported");
    })

    if_opcode(DW_CFA_nop,
    {
        log("\n");
    })

    if_opcode(DW_CFA_set_loc,
    {
        *l2 = decode_pointer(p, cie.pointer_encoding());
        if (*l2 > *l1)
        {
            log("search complete\n");
            return;
        }
        log("%ld to 0x%lx\n", *l2, pc_begin + *l2);
    })

    if_opcode(DW_CFA_advance_loc1,
    {
        auto loc = get<uint8_t>(p) * cie.code_alignment();
        if ((*l2 += loc) > *l1)
        {
            log("search complete\n");
            return;
        }
        log("%ld to 0x%lx\n", loc, pc_begin + *l2);
    })

    if_opcode(DW_CFA_advance_loc2,
    {
        auto loc = get<uint16_t>(p) * cie.code_alignment();
        if ((*l2 += loc) > *l1)
        {
            log("search complete\n");
            return;
        }
        log("%ld to 0x%lx\n", loc, pc_begin + *l2);
    })

    if_opcode(DW_CFA_advance_loc4,
    {
        auto loc = get<uint32_t>(p) * cie.code_alignment();
        if ((*l2 += loc) > *l1)
        {
            log("search complete\n");
            return;
        }
        log("%ld to 0x%lx\n", loc, pc_begin + *l2);
    })

    if_opcode(DW_CFA_offset_extended,
    {
        auto reg = dwarf4::decode_uleb128(p);
        auto value = (int64_t)dwarf4::decode_uleb128(p) * cie.data_alignment();
        row->set_reg(cfi_register(reg, rule_offsetn, value));
        log("r%ld (%s) at cfa + n(%ld)\n", reg, state->name(reg), value);
    })

    if_opcode(DW_CFA_restore_extended,
    {
        ABORT("register restoration currently not supported");
    })

    if_opcode(DW_CFA_undefined,
    {
        auto reg = dwarf4::decode_uleb128(p);
        row->set_reg(reg, rule_undefined);
        log("r%ld (%s)\n", reg, state->name(reg));
    })

    if_opcode(DW_CFA_same_value,
    {
        auto reg = dwarf4::decode_uleb128(p);
        row->set_reg(reg, rule_same_value);
        log("r%ld (%s)\n", reg, state->name(reg));
    })

    if_opcode(DW_CFA_register,
    {
        auto reg1 = dwarf4::decode_uleb128(p);
        auto reg2 = dwarf4::decode_uleb128(p);
        row->set_reg(reg1, row->reg(reg2).rule());
        log("r%ld (%s) to r%ld (%s)\n", reg2, state->name(reg2),
        reg1, state->name(reg1));
    })

    if_opcode(DW_CFA_remember_state,
    {
        ABORT("unsupported in .eh_frame. this should not happen");
    })

    if_opcode(DW_CFA_restore_state,
    {
        ABORT("unsupported in .eh_frame. this should not happen");
    })

    if_opcode(DW_CFA_def_cfa,
    {
        auto cfa = row->cfa();
        cfa.set_reg_index(dwarf4::decode_uleb128(p));
        cfa.set_offset(dwarf4::decode_uleb128(p));
        row->set_cfa(cfa);
        log("r%ld (%s) ofs %ld\n", cfa.reg_index(),
        state->name(cfa.reg_index()),
        cfa.offset());
    })

    if_opcode(DW_CFA_def_cfa_register,
    {
        auto cfa = row->cfa();
        cfa.set_reg_index(dwarf4::decode_uleb128(p));
        row->set_cfa(cfa);
        log("r%ld (%s)\n", cfa.reg_index(), state->name(cfa.reg_index()));
    })

    if_opcode(DW_CFA_def_cfa_offset,
    {
        auto cfa = row->cfa();
        cfa.set_offset(dwarf4::decode_uleb128(p));
        row->set_cfa(cfa);
        log("%ld\n", cfa.offset());
    })

    if_opcode(DW_CFA_def_cfa_expression,
    {
        ABORT("DWARF4 expressions currently not supported");
    })

    if_opcode(DW_CFA_expression,
    {
        ABORT("DWARF4 expressions currently not supported");
    })

    if_opcode(DW_CFA_offset_extended_sf,
    {
        auto reg = dwarf4::decode_uleb128(p);
        auto value = dwarf4::decode_sleb128(p) * cie.data_alignment();
        row->set_reg(cfi_register(reg, rule_offsetn, value));
        log("r%ld (%s) at cfa + n(%ld)\n", reg, state->name(reg), value);
    })

    if_opcode(DW_CFA_def_cfa_sf,
    {
        auto cfa = row->cfa();
        cfa.set_reg_index(dwarf4::decode_uleb128(p));
        cfa.set_offset(dwarf4::decode_sleb128(p) * cie.data_alignment());
        row->set_cfa(cfa);
        log("r%ld (%s) ofs %ld\n", cfa.reg_index(),
        state->name(cfa.reg_index()),
        cfa.offset());
    })

    if_opcode(DW_CFA_def_cfa_offset_sf,
    {
        auto cfa = row->cfa();
        cfa.set_offset(dwarf4::decode_sleb128(p) * cie.data_alignment());
        row->set_cfa(cfa);
        log("%ld\n", cfa.offset());
    })

    if_opcode(DW_CFA_val_offset,
    {
        auto reg = dwarf4::decode_uleb128(p);
        auto value = (int64_t)dwarf4::decode_uleb128(p) * cie.data_alignment();
        row->set_reg(cfi_register(reg, rule_val_offsetn, value));
        log("r%ld (%s) at cfa + n(%ld)\n", reg, state->name(reg), value);
    })

    if_opcode(DW_CFA_val_offset_sf,
    {
        auto reg = dwarf4::decode_uleb128(p);
        auto value = dwarf4::decode_sleb128(p) * cie.data_alignment();
        row->set_reg(cfi_register(reg, rule_val_offsetn, value));
        log("r%ld (%s) at cfa + n(%ld)\n", reg, state->name(reg), value);
    })

    if_opcode(DW_CFA_val_expression,
    {
        ABORT("DWARF4 expressions currently not supported");
    })

    if_opcode(DW_CFA_GNU_args_size,
    {
        auto arg_size = dwarf4::decode_uleb128(p);
        row->set_arg_size(arg_size);
        log("arg size %d\n", arg_size);
    })

    if_opcode(DW_CFA_GNU_negative_offset_extended,
    {
        auto reg = dwarf4::decode_uleb128(p);
        auto value = (int64_t)dwarf4::decode_uleb128(p) * cie.data_alignment();
        row->set_reg(cfi_register(reg, rule_offsetn, -value));
        log("r%ld (%s) at cfa + n(%ld)\n", reg, state->name(reg), value);
    })

    ABORT("unknown cfi opcode");
}

static void
private_parse_instructions(cfi_table_row *row,
                           const ci_entry &cie,
                           const fd_entry &fde,
                           register_state *state,
                           bool is_cie)
{
    uint64_t pc_begin = is_cie ? 0 : fde.pc_begin();
    uint64_t l1 = is_cie ? 0ULL : state->get_ip() - fde.pc_begin();
    uint64_t l2 = 0ULL;

    char *p = is_cie ? cie.initial_instructions() : fde.instructions();
    char *end = is_cie ? cie.entry_end() : fde.entry_end();

    while (p < end && l1 >= l2)
        private_parse_instruction(row, cie, &p, &l1, &l2, pc_begin, state);
}

cfi_table_row
private_decode_cfi(const fd_entry &fde, register_state *state)
{
    auto row = cfi_table_row();
    const auto &cie = fde.cie();

#ifndef DISABLE_LOGGING
    auto eh_frame = fde.eh_frame();
    auto cie_offset1 = (uint64_t)cie.entry_start() - (uint64_t)eh_frame.addr;
    auto cie_size = (uint64_t)(cie.entry_end() - cie.entry_start());

    log("%08lx ", cie_offset1);
    log("%08lx ", cie_size);
    log("%08lx ", 0UL);
    log("CIE\n");
#endif

    private_parse_instructions(&row, cie, fde, state, true);
    log("\n");

#ifndef DISABLE_LOGGING
    auto fde_offset1 = (uint64_t)fde.entry_start() - (uint64_t)eh_frame.addr;
    auto fde_offset2 = (uint64_t)fde.payload_start() - (uint64_t)eh_frame.addr;
    auto fde_size = (uint64_t)(fde.entry_end() - fde.entry_start());
    auto pc_begin = fde.pc_begin();
    auto pc_end = fde.pc_begin() + fde.pc_range();

    log("%08lx ", fde_offset1);
    log("%08lx ", fde_size);
    log("%08lx ", fde_offset2);
    log("FDE ");
    log("cie=%08lx ", cie_offset1);
    log("pc=%08lx..%08lx", pc_begin, pc_end);
    log("\n");
#endif

    private_parse_instructions(&row, cie, fde, state, false);
    log("\n");

    return row;
}

// -----------------------------------------------------------------------------
// DWARF 4 Implementation
// -----------------------------------------------------------------------------

int64_t
dwarf4::decode_sleb128(char **addr)
{
    int64_t byte = 0;
    int64_t shift = 0;
    int64_t result = 0;

    while (true)
    {
        byte = *((uint8_t *)(*addr)++);
        result |= ((byte & 0x7f) << shift);
        if ((byte & 0x80) == 0)
            break;
        shift += 7;
    }

    if ((shift < 0x40) && (byte & 0x40) != 0)
<<<<<<< HEAD
        result |= - (1LL << shift);
=======
        result |= -(1LL << shift);
>>>>>>> 87b8db5b

    return result;
}

uint64_t
dwarf4::decode_uleb128(char **addr)
{
<<<<<<< HEAD
=======
    uint64_t byte = 0;
>>>>>>> 87b8db5b
    uint64_t shift = 0;
    uint64_t result = 0;

    while (true)
    {
        auto byte = *((uint8_t *)(*addr)++);
        result |= ((byte & 0x7f) << shift);
        if ((byte & 0x80) == 0)
            break;
        shift += 7;
    }

    return result;
}

void
dwarf4::unwind(const fd_entry &fde, register_state *state)
{
    log("-------------\n");
    log("- Unwinding -\n");
    log("-------------\n");
    log("\n");

    auto row = private_decode_cfi(fde, state);
    auto cfa = private_decode_cfa(row, state);

    for (auto i = 0U; i < state->max_num_registers(); i++)
    {
        auto reg = row.reg(i);

        if (reg.rule() == rule_undefined)
            continue;

        state->set(i, private_decode_reg(reg, cfa, state));
    }

    state->commit(cfa + row.arg_size());
}<|MERGE_RESOLUTION|>--- conflicted
+++ resolved
@@ -558,17 +558,13 @@
     {
         byte = *((uint8_t *)(*addr)++);
         result |= ((byte & 0x7f) << shift);
+        shift += 7;
         if ((byte & 0x80) == 0)
             break;
-        shift += 7;
     }
 
     if ((shift < 0x40) && (byte & 0x40) != 0)
-<<<<<<< HEAD
-        result |= - (1LL << shift);
-=======
         result |= -(1LL << shift);
->>>>>>> 87b8db5b
 
     return result;
 }
@@ -576,20 +572,17 @@
 uint64_t
 dwarf4::decode_uleb128(char **addr)
 {
-<<<<<<< HEAD
-=======
     uint64_t byte = 0;
->>>>>>> 87b8db5b
     uint64_t shift = 0;
     uint64_t result = 0;
 
     while (true)
     {
-        auto byte = *((uint8_t *)(*addr)++);
+        byte = *((uint8_t *)(*addr)++);
         result |= ((byte & 0x7f) << shift);
+        shift += 7;
         if ((byte & 0x80) == 0)
             break;
-        shift += 7;
     }
 
     return result;
