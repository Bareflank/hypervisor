--- conflicted
+++ resolved
@@ -44,10 +44,7 @@
   - "bfintrinsics/**"
   - "bfm/ioctl/arch/**"
   - "bfvmm/include/test/**"
-<<<<<<< HEAD
-=======
   - "bfelf_loader/**"
->>>>>>> 42bccbbb
 
 comment:
   layout: "header, diff, files"
