--- conflicted
+++ resolved
@@ -19,7 +19,6 @@
 # OUT OF OR IN CONNECTION WITH THE SOFTWARE OR THE USE OR OTHER DEALINGS IN THE
 # SOFTWARE.
 
-<<<<<<< HEAD
 do_test(arch/x64/test_gdt.cpp ${ARGN})
 do_test(arch/x64/test_idt.cpp ${ARGN})
 do_test(arch/intel_x64/test_check_vmcs_controls_fields.cpp ${ARGN})
@@ -30,75 +29,4 @@
 do_test(arch/intel_x64/test_check.cpp ${ARGN})
 do_test(arch/intel_x64/test_exit_handler.cpp ${ARGN})
 do_test(arch/intel_x64/test_vmcs.cpp ${ARGN})
-do_test(arch/intel_x64/test_vmx.cpp ${ARGN})
-=======
-list(APPEND ARGN
-    DEPENDS bfvmm_hve
-    DEPENDS bfvmm_vcpu
-    DEPENDS bfvmm_memory_manager
-    DEFINES STATIC_HVE
-    DEFINES STATIC_VCPU
-    DEFINES STATIC_MEMORY_MANAGER
-    DEFINES STATIC_INTRINSICS
-)
-
-do_test(test_gdt
-    SOURCES arch/x64/test_gdt.cpp
-    ${ARGN}
-)
-
-do_test(test_idt
-    SOURCES arch/x64/test_idt.cpp
-    ${ARGN}
-)
-
-do_test(test_check_vmcs_controls_fields
-    SOURCES arch/intel_x64/test_check_vmcs_controls_fields.cpp
-    ${ARGN}
-)
-
-do_test(test_check_vmcs_guest_fields
-    SOURCES arch/intel_x64/test_check_vmcs_guest_fields.cpp
-    ${ARGN}
-)
-
-do_test(test_check_vmcs_host_fields
-    SOURCES arch/intel_x64/test_check_vmcs_host_fields.cpp
-    ${ARGN}
-)
-
-do_test(test_nmi
-    SOURCES arch/intel_x64/test_nmi.cpp
-    ${ARGN}
-)
-
-do_test(test_exception
-    SOURCES arch/intel_x64/test_exception.cpp
-    ${ARGN}
-)
-
-do_test(test_check
-    SOURCES arch/intel_x64/test_check.cpp
-    ${ARGN}
-)
-
-do_test(test_exit_handler
-    SOURCES arch/intel_x64/test_exit_handler.cpp
-    ${ARGN}
-)
-
-do_test(test_bfvmm_vcpu
-    SOURCES arch/intel_x64/test_vcpu.cpp
-    ${ARGN}
-)
-
-do_test(test_vmcs
-    SOURCES arch/intel_x64/test_vmcs.cpp
-    ${ARGN}
-)
-
-do_test(test_vmx
-    SOURCES arch/intel_x64/test_vmx.cpp
-    ${ARGN}
-)
->>>>>>> 42bccbbb
+do_test(arch/intel_x64/test_vmx.cpp ${ARGN})