//
// Bareflank Hypervisor
// Copyright (C) 2015 Assured Information Security, Inc.
//
// This library is free software; you can redistribute it and/or
// modify it under the terms of the GNU Lesser General Public
// License as published by the Free Software Foundation; either
// version 2.1 of the License, or (at your option) any later version.
//
// This library is distributed in the hope that it will be useful,
// but WITHOUT ANY WARRANTY; without even the implied warranty of
// MERCHANTABILITY or FITNESS FOR A PARTICULAR PURPOSE. See the GNU
// Lesser General Public License for more details.
//
// You should have received a copy of the GNU Lesser General Public
// License along with this library; if not, write to the Free Software
// Foundation, Inc., 51 Franklin Street, Fifth Floor, Boston, MA 02110-1301 USA

#include <support/arch/intel_x64/test_support.h>

TEST_CASE("gdt_constructor_no_size")
{
    setup_gdt();
    bfvmm::x64::gdt gdt;
}

TEST_CASE("gdt_constructor_zero_size")
{
    CHECK_NOTHROW(bfvmm::x64::gdt{0});
}

TEST_CASE("gdt_constructor_size")
{
    bfvmm::x64::gdt gdt{4};
    CHECK(gdt.base() != 0);
    CHECK(gdt.limit() == 4 * sizeof(bfvmm::x64::gdt::segment_descriptor_type) - 1);
}

TEST_CASE("gdt_base")
{
    g_gdtr.base = reinterpret_cast<bfvmm::x64::gdt::integer_pointer>(g_gdt.data());

    bfvmm::x64::gdt gdt;
    CHECK(gdt.base() == reinterpret_cast<bfvmm::x64::gdt::integer_pointer>(g_gdt.data()));
}

TEST_CASE("gdt_limit")
{
    g_gdtr.limit = 42;

    bfvmm::x64::gdt gdt;
    CHECK(gdt.limit() == 42);
}

TEST_CASE("gdt_set_base_zero_index")
{
    setup_gdt();

<<<<<<< HEAD
    gdt_x64 gdt;
=======
    bfvmm::x64::gdt gdt;
>>>>>>> 5d20e31f
    CHECK_THROWS(gdt.set_base(0, 0x10));
}

TEST_CASE("gdt_set_base_invalid_index")
{
    setup_gdt();

<<<<<<< HEAD
    gdt_x64 gdt;
=======
    bfvmm::x64::gdt gdt;
>>>>>>> 5d20e31f
    CHECK_THROWS(gdt.set_base(1000, 0x10));
}

TEST_CASE("gdt_set_base_tss_at_end_of_gdt")
{
    setup_gdt();

<<<<<<< HEAD
    gdt_x64 gdt;
=======
    bfvmm::x64::gdt gdt;
>>>>>>> 5d20e31f
    CHECK_THROWS(gdt.set_base(7, 0x10));
}

TEST_CASE("gdt_set_base_descriptor_success")
{
    setup_gdt();

<<<<<<< HEAD
    gdt_x64 gdt;
=======
    bfvmm::x64::gdt gdt;
>>>>>>> 5d20e31f
    CHECK_NOTHROW(gdt.set_base(5, 0xBBBBBBBB12345678));
    CHECK(gdt.m_gdt.at(5) == 0x12FFFF345678FFFF);
}

TEST_CASE("gdt_set_base_tss_success")
{
    setup_gdt();

<<<<<<< HEAD
    gdt_x64 gdt;
=======
    bfvmm::x64::gdt gdt;
>>>>>>> 5d20e31f
    CHECK_NOTHROW(gdt.set_base(6, 0x1234567812345678));
    CHECK(gdt.m_gdt.at(6) == 0x12FF8F345678FFFF);
    CHECK(gdt.m_gdt.at(7) == 0x0000000012345678);
}

TEST_CASE("gdt_base_zero_index")
{
    setup_gdt();

<<<<<<< HEAD
    gdt_x64 gdt;
=======
    bfvmm::x64::gdt gdt;
>>>>>>> 5d20e31f
    CHECK_THROWS(gdt.base(0));
}

TEST_CASE("gdt_base_invalid_index")
{
    setup_gdt();

<<<<<<< HEAD
    gdt_x64 gdt;
=======
    bfvmm::x64::gdt gdt;
>>>>>>> 5d20e31f
    CHECK_THROWS(gdt.base(1000));
}

TEST_CASE("gdt_base_tss_at_end_of_gdt")
{
    setup_gdt();

<<<<<<< HEAD
    gdt_x64 gdt;
=======
    bfvmm::x64::gdt gdt;
>>>>>>> 5d20e31f
    CHECK_THROWS(gdt.base(7));
}

TEST_CASE("gdt_base_descriptor_success")
{
    setup_gdt();

<<<<<<< HEAD
    gdt_x64 gdt;
=======
    bfvmm::x64::gdt gdt;
>>>>>>> 5d20e31f
    gdt.m_gdt.at(5) = 0x12FFFF345678FFFF;
    CHECK(gdt.base(5) == 0x0000000012345678);
}

TEST_CASE("gdt_base_tss_success")
{
    setup_gdt();

<<<<<<< HEAD
    gdt_x64 gdt;
=======
    bfvmm::x64::gdt gdt;
>>>>>>> 5d20e31f
    gdt.m_gdt.at(6) = 0x12FF8F345678FFFF;
    gdt.m_gdt.at(7) = 0x0000000012345678;
    CHECK(gdt.base(6) == 0x1234567812345678);
}

TEST_CASE("gdt_set_limit_zero_index")
{
    setup_gdt();

<<<<<<< HEAD
    gdt_x64 gdt;
=======
    bfvmm::x64::gdt gdt;
>>>>>>> 5d20e31f
    CHECK_THROWS(gdt.set_limit(0, 0x10));
}

TEST_CASE("gdt_set_limit_invalid_index")
{
    setup_gdt();

<<<<<<< HEAD
    gdt_x64 gdt;
=======
    bfvmm::x64::gdt gdt;
>>>>>>> 5d20e31f
    CHECK_THROWS(gdt.set_limit(1000, 0x10));
}

TEST_CASE("gdt_set_limit_descriptor_success")
{
    setup_gdt();

<<<<<<< HEAD
    gdt_x64 gdt;
=======
    bfvmm::x64::gdt gdt;
>>>>>>> 5d20e31f
    CHECK_NOTHROW(gdt.set_limit(5, 0x12345678));
    CHECK(gdt.m_gdt.at(5) == 0xFFF1FFFFFFFF2345);
}

TEST_CASE("gdt_limit_zero_index")
{
    setup_gdt();

<<<<<<< HEAD
    gdt_x64 gdt;
=======
    bfvmm::x64::gdt gdt;
>>>>>>> 5d20e31f
    CHECK_THROWS(gdt.limit(0));
}

TEST_CASE("gdt_limit_invalid_index")
{
    setup_gdt();

<<<<<<< HEAD
    gdt_x64 gdt;
=======
    bfvmm::x64::gdt gdt;
>>>>>>> 5d20e31f
    CHECK_THROWS(gdt.limit(1000));
}

TEST_CASE("gdt_limit_descriptor_success")
{
    setup_gdt();

<<<<<<< HEAD
    gdt_x64 gdt;
=======
    bfvmm::x64::gdt gdt;
>>>>>>> 5d20e31f
    gdt.m_gdt.at(5) = 0xFFF4FFFFFFFF5678;
    CHECK(gdt.limit(5) == 0x0000000045678FFF);
}

TEST_CASE("gdt_limit_descriptor_in_bytes_success")
{
    setup_gdt();

<<<<<<< HEAD
    gdt_x64 gdt;
=======
    bfvmm::x64::gdt gdt;
>>>>>>> 5d20e31f
    gdt.m_gdt.at(5) = 0xFF74FFFFFFFF5678;
    CHECK(gdt.limit(5) == 0x0000000000045678);
}

TEST_CASE("gdt_set_access_rights_zero_index")
{
    setup_gdt();

<<<<<<< HEAD
    gdt_x64 gdt;
=======
    bfvmm::x64::gdt gdt;
>>>>>>> 5d20e31f
    CHECK_THROWS(gdt.set_access_rights(0, 0x10));
}

TEST_CASE("gdt_set_access_rights_invalid_index")
{
    setup_gdt();

<<<<<<< HEAD
    gdt_x64 gdt;
=======
    bfvmm::x64::gdt gdt;
>>>>>>> 5d20e31f
    CHECK_THROWS(gdt.set_access_rights(1000, 0x10));
}

TEST_CASE("gdt_set_access_rights_descriptor_success")
{
    setup_gdt();

<<<<<<< HEAD
    gdt_x64 gdt;
=======
    bfvmm::x64::gdt gdt;
>>>>>>> 5d20e31f
    CHECK_NOTHROW(gdt.set_access_rights(5, 0x12345678));
    CHECK(gdt.m_gdt.at(5) == 0xFF5F78FFFFFFFFFF);
}

TEST_CASE("gdt_access_rights_zero_index")
{
    setup_gdt();

<<<<<<< HEAD
    gdt_x64 gdt;
=======
    bfvmm::x64::gdt gdt;
>>>>>>> 5d20e31f
    CHECK_THROWS(gdt.access_rights(0));
}

TEST_CASE("gdt_access_rights_invalid_index")
{
    setup_gdt();

<<<<<<< HEAD
    gdt_x64 gdt;
=======
    bfvmm::x64::gdt gdt;
>>>>>>> 5d20e31f
    CHECK_THROWS(gdt.access_rights(1000));
}

TEST_CASE("gdt_access_rights_descriptor_success")
{
    setup_gdt();

<<<<<<< HEAD
    gdt_x64 gdt;
=======
    bfvmm::x64::gdt gdt;
>>>>>>> 5d20e31f
    gdt.m_gdt.at(5) = 0xFF5F78FFFFFFFFFF;
    CHECK(gdt.access_rights(5) == 0x0000000000005078);
}<|MERGE_RESOLUTION|>--- conflicted
+++ resolved
@@ -56,11 +56,7 @@
 {
     setup_gdt();
 
-<<<<<<< HEAD
-    gdt_x64 gdt;
-=======
-    bfvmm::x64::gdt gdt;
->>>>>>> 5d20e31f
+    bfvmm::x64::gdt gdt;
     CHECK_THROWS(gdt.set_base(0, 0x10));
 }
 
@@ -68,11 +64,7 @@
 {
     setup_gdt();
 
-<<<<<<< HEAD
-    gdt_x64 gdt;
-=======
-    bfvmm::x64::gdt gdt;
->>>>>>> 5d20e31f
+    bfvmm::x64::gdt gdt;
     CHECK_THROWS(gdt.set_base(1000, 0x10));
 }
 
@@ -80,11 +72,7 @@
 {
     setup_gdt();
 
-<<<<<<< HEAD
-    gdt_x64 gdt;
-=======
-    bfvmm::x64::gdt gdt;
->>>>>>> 5d20e31f
+    bfvmm::x64::gdt gdt;
     CHECK_THROWS(gdt.set_base(7, 0x10));
 }
 
@@ -92,11 +80,7 @@
 {
     setup_gdt();
 
-<<<<<<< HEAD
-    gdt_x64 gdt;
-=======
-    bfvmm::x64::gdt gdt;
->>>>>>> 5d20e31f
+    bfvmm::x64::gdt gdt;
     CHECK_NOTHROW(gdt.set_base(5, 0xBBBBBBBB12345678));
     CHECK(gdt.m_gdt.at(5) == 0x12FFFF345678FFFF);
 }
@@ -105,11 +89,7 @@
 {
     setup_gdt();
 
-<<<<<<< HEAD
-    gdt_x64 gdt;
-=======
-    bfvmm::x64::gdt gdt;
->>>>>>> 5d20e31f
+    bfvmm::x64::gdt gdt;
     CHECK_NOTHROW(gdt.set_base(6, 0x1234567812345678));
     CHECK(gdt.m_gdt.at(6) == 0x12FF8F345678FFFF);
     CHECK(gdt.m_gdt.at(7) == 0x0000000012345678);
@@ -119,11 +99,7 @@
 {
     setup_gdt();
 
-<<<<<<< HEAD
-    gdt_x64 gdt;
-=======
-    bfvmm::x64::gdt gdt;
->>>>>>> 5d20e31f
+    bfvmm::x64::gdt gdt;
     CHECK_THROWS(gdt.base(0));
 }
 
@@ -131,11 +107,7 @@
 {
     setup_gdt();
 
-<<<<<<< HEAD
-    gdt_x64 gdt;
-=======
-    bfvmm::x64::gdt gdt;
->>>>>>> 5d20e31f
+    bfvmm::x64::gdt gdt;
     CHECK_THROWS(gdt.base(1000));
 }
 
@@ -143,11 +115,7 @@
 {
     setup_gdt();
 
-<<<<<<< HEAD
-    gdt_x64 gdt;
-=======
-    bfvmm::x64::gdt gdt;
->>>>>>> 5d20e31f
+    bfvmm::x64::gdt gdt;
     CHECK_THROWS(gdt.base(7));
 }
 
@@ -155,11 +123,7 @@
 {
     setup_gdt();
 
-<<<<<<< HEAD
-    gdt_x64 gdt;
-=======
-    bfvmm::x64::gdt gdt;
->>>>>>> 5d20e31f
+    bfvmm::x64::gdt gdt;
     gdt.m_gdt.at(5) = 0x12FFFF345678FFFF;
     CHECK(gdt.base(5) == 0x0000000012345678);
 }
@@ -168,11 +132,7 @@
 {
     setup_gdt();
 
-<<<<<<< HEAD
-    gdt_x64 gdt;
-=======
-    bfvmm::x64::gdt gdt;
->>>>>>> 5d20e31f
+    bfvmm::x64::gdt gdt;
     gdt.m_gdt.at(6) = 0x12FF8F345678FFFF;
     gdt.m_gdt.at(7) = 0x0000000012345678;
     CHECK(gdt.base(6) == 0x1234567812345678);
@@ -182,11 +142,7 @@
 {
     setup_gdt();
 
-<<<<<<< HEAD
-    gdt_x64 gdt;
-=======
-    bfvmm::x64::gdt gdt;
->>>>>>> 5d20e31f
+    bfvmm::x64::gdt gdt;
     CHECK_THROWS(gdt.set_limit(0, 0x10));
 }
 
@@ -194,11 +150,7 @@
 {
     setup_gdt();
 
-<<<<<<< HEAD
-    gdt_x64 gdt;
-=======
-    bfvmm::x64::gdt gdt;
->>>>>>> 5d20e31f
+    bfvmm::x64::gdt gdt;
     CHECK_THROWS(gdt.set_limit(1000, 0x10));
 }
 
@@ -206,11 +158,7 @@
 {
     setup_gdt();
 
-<<<<<<< HEAD
-    gdt_x64 gdt;
-=======
-    bfvmm::x64::gdt gdt;
->>>>>>> 5d20e31f
+    bfvmm::x64::gdt gdt;
     CHECK_NOTHROW(gdt.set_limit(5, 0x12345678));
     CHECK(gdt.m_gdt.at(5) == 0xFFF1FFFFFFFF2345);
 }
@@ -219,11 +167,7 @@
 {
     setup_gdt();
 
-<<<<<<< HEAD
-    gdt_x64 gdt;
-=======
-    bfvmm::x64::gdt gdt;
->>>>>>> 5d20e31f
+    bfvmm::x64::gdt gdt;
     CHECK_THROWS(gdt.limit(0));
 }
 
@@ -231,11 +175,7 @@
 {
     setup_gdt();
 
-<<<<<<< HEAD
-    gdt_x64 gdt;
-=======
-    bfvmm::x64::gdt gdt;
->>>>>>> 5d20e31f
+    bfvmm::x64::gdt gdt;
     CHECK_THROWS(gdt.limit(1000));
 }
 
@@ -243,11 +183,7 @@
 {
     setup_gdt();
 
-<<<<<<< HEAD
-    gdt_x64 gdt;
-=======
-    bfvmm::x64::gdt gdt;
->>>>>>> 5d20e31f
+    bfvmm::x64::gdt gdt;
     gdt.m_gdt.at(5) = 0xFFF4FFFFFFFF5678;
     CHECK(gdt.limit(5) == 0x0000000045678FFF);
 }
@@ -256,11 +192,7 @@
 {
     setup_gdt();
 
-<<<<<<< HEAD
-    gdt_x64 gdt;
-=======
-    bfvmm::x64::gdt gdt;
->>>>>>> 5d20e31f
+    bfvmm::x64::gdt gdt;
     gdt.m_gdt.at(5) = 0xFF74FFFFFFFF5678;
     CHECK(gdt.limit(5) == 0x0000000000045678);
 }
@@ -269,11 +201,7 @@
 {
     setup_gdt();
 
-<<<<<<< HEAD
-    gdt_x64 gdt;
-=======
-    bfvmm::x64::gdt gdt;
->>>>>>> 5d20e31f
+    bfvmm::x64::gdt gdt;
     CHECK_THROWS(gdt.set_access_rights(0, 0x10));
 }
 
@@ -281,11 +209,7 @@
 {
     setup_gdt();
 
-<<<<<<< HEAD
-    gdt_x64 gdt;
-=======
-    bfvmm::x64::gdt gdt;
->>>>>>> 5d20e31f
+    bfvmm::x64::gdt gdt;
     CHECK_THROWS(gdt.set_access_rights(1000, 0x10));
 }
 
@@ -293,11 +217,7 @@
 {
     setup_gdt();
 
-<<<<<<< HEAD
-    gdt_x64 gdt;
-=======
-    bfvmm::x64::gdt gdt;
->>>>>>> 5d20e31f
+    bfvmm::x64::gdt gdt;
     CHECK_NOTHROW(gdt.set_access_rights(5, 0x12345678));
     CHECK(gdt.m_gdt.at(5) == 0xFF5F78FFFFFFFFFF);
 }
@@ -306,11 +226,7 @@
 {
     setup_gdt();
 
-<<<<<<< HEAD
-    gdt_x64 gdt;
-=======
-    bfvmm::x64::gdt gdt;
->>>>>>> 5d20e31f
+    bfvmm::x64::gdt gdt;
     CHECK_THROWS(gdt.access_rights(0));
 }
 
@@ -318,11 +234,7 @@
 {
     setup_gdt();
 
-<<<<<<< HEAD
-    gdt_x64 gdt;
-=======
-    bfvmm::x64::gdt gdt;
->>>>>>> 5d20e31f
+    bfvmm::x64::gdt gdt;
     CHECK_THROWS(gdt.access_rights(1000));
 }
 
@@ -330,11 +242,7 @@
 {
     setup_gdt();
 
-<<<<<<< HEAD
-    gdt_x64 gdt;
-=======
-    bfvmm::x64::gdt gdt;
->>>>>>> 5d20e31f
+    bfvmm::x64::gdt gdt;
     gdt.m_gdt.at(5) = 0xFF5F78FFFFFFFFFF;
     CHECK(gdt.access_rights(5) == 0x0000000000005078);
 }