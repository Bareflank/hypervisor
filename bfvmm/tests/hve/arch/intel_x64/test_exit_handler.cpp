--- conflicted
+++ resolved
@@ -174,8 +174,6 @@
     MockRepository mocks;
     auto &&vcpu = setup_vcpu(mocks, 0x0000BEEF);
     auto &&ehlr = bfvmm::intel_x64::exit_handler{vcpu};
-<<<<<<< HEAD
-=======
 
     CHECK_NOTHROW(ehlr.handle(&ehlr));
 }
@@ -189,7 +187,6 @@
     CHECK_NOTHROW(
         ehlr.add_exit_handler(handler_delegate_t::create<test_handler>())
     );
->>>>>>> 42bccbbb
 
     CHECK_NOTHROW(ehlr.handle(&ehlr));
 }
@@ -241,8 +238,6 @@
     CHECK(g_save_state.rip != 0);
 }
 
-<<<<<<< HEAD
-=======
 TEST_CASE("exit_handler: handle_cpuid ack")
 {
     MockRepository mocks;
@@ -261,7 +256,6 @@
     CHECK(g_save_state.rax == 0x4BF00001);
 }
 
->>>>>>> 42bccbbb
 TEST_CASE("exit_handler: handle_cpuid init")
 {
     MockRepository mocks;
