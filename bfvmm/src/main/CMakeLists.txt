--- conflicted
+++ resolved
@@ -1,10 +1,5 @@
 #
-<<<<<<< HEAD
-# Bareflank Hypervisor
-# Copyright (C) 2018 Assured Information Security, Inc.
-=======
 # Copyright (C) 2019 Assured Information Security, Inc.
->>>>>>> 42bccbbb
 #
 # Permission is hereby granted, free of charge, to any person obtaining a copy
 # of this software and associated documentation files (the "Software"), to deal
