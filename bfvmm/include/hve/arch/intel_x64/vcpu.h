//
// Copyright (C) 2019 Assured Information Security, Inc.
//
// Permission is hereby granted, free of charge, to any person obtaining a copy
// of this software and associated documentation files (the "Software"), to deal
// in the Software without restriction, including without limitation the rights
// to use, copy, modify, merge, publish, distribute, sublicense, and/or sell
// copies of the Software, and to permit persons to whom the Software is
// furnished to do so, subject to the following conditions:
//
// The above copyright notice and this permission notice shall be included in all
// copies or substantial portions of the Software.
//
// THE SOFTWARE IS PROVIDED "AS IS", WITHOUT WARRANTY OF ANY KIND, EXPRESS OR
// IMPLIED, INCLUDING BUT NOT LIMITED TO THE WARRANTIES OF MERCHANTABILITY,
// FITNESS FOR A PARTICULAR PURPOSE AND NONINFRINGEMENT. IN NO EVENT SHALL THE
// AUTHORS OR COPYRIGHT HOLDERS BE LIABLE FOR ANY CLAIM, DAMAGES OR OTHER
// LIABILITY, WHETHER IN AN ACTION OF CONTRACT, TORT OR OTHERWISE, ARISING FROM,
// OUT OF OR IN CONNECTION WITH THE SOFTWARE OR THE USE OR OTHER DEALINGS IN THE
// SOFTWARE.

#ifndef VCPU_INTEL_X64_H
#define VCPU_INTEL_X64_H

#include "exit_handler.h"
#include "vmx.h"
#include "vmcs.h"

#include "../../../vcpu/vcpu.h"
#include "../../../memory_manager/arch/x64/cr3.h"

// -----------------------------------------------------------------------------
// Defintion
// -----------------------------------------------------------------------------

<<<<<<< HEAD
=======
#include <bfexports.h>

#ifndef STATIC_HVE
#ifdef SHARED_HVE
#define EXPORT_HVE EXPORT_SYM
#else
#define EXPORT_HVE IMPORT_SYM
#endif
#else
#define EXPORT_HVE
#endif

#ifdef _MSC_VER
#pragma warning(push)
#pragma warning(disable : 4251)
#endif

// -----------------------------------------------------------------------------
// Defintion
// -----------------------------------------------------------------------------

>>>>>>> 42bccbbb
namespace bfvmm::intel_x64
{

/// Intel vCPU
///
/// This class provides the base implementation for an Intel based vCPU. For
/// more information on how a vCPU works, please @see bfvmm::vcpu
///
class vcpu : public bfvmm::vcpu
{

public:

    /// Default Constructor
    ///
    /// @expects none
    /// @ensures none
    ///
    /// @param id the id of the vcpu
    ///
    vcpu(vcpuid::type id);

    /// Destructor
    ///
    /// @expects none
    /// @ensures none
    ///
    ~vcpu() override = default;

    /// Run Delegate
    ///
    /// Provides the base implementation for starting the vCPU. This delegate
    /// does not "resume" a vCPU as the base implementation does not support
    /// guest VMs.
    ///
    /// @expects none
    /// @ensures none
    ///
    /// @param obj ignored
    ///
    VIRTUAL void run_delegate(bfobject *obj);

    /// Halt Delegate
    ///
    /// Provides the base implementation for stopping the vCPU.
    ///
    /// @expects none
    /// @ensures none
    ///
    /// @param obj ignored
    ///
    VIRTUAL void hlt_delegate(bfobject *obj);

public:

    /// Load vCPU
    ///
    /// Loads the vCPU into hardware.
    ///
    /// @expects none
    /// @ensures none
    ///
    VIRTUAL void load();

    /// Promote vCPU
    ///
    /// Promotes the vCPU.
    ///
    /// @expects none
    /// @ensures none
    ///
    VIRTUAL void promote();

    /// Add Handler vCPU
    ///
    /// Adds an exit handler to the vCPU
    ///
    /// @expects none
    /// @ensures none
    ///
    /// @param reason The exit reason for the handler being registered
    /// @param d The delegate being registered
    ///
    VIRTUAL void add_handler(
        ::intel_x64::vmcs::value_type reason,
        const handler_delegate_t &d);

    /// Add Exit Delegate
    ///
    /// Adds an exit function to the exit list. Exit functions are executed
    /// right after a vCPU exits for any reason. Use this with care because
    /// this function will be executed a lot.
    ///
    /// Note the return value of the delegate is ignored
    ///
    /// @expects none
    /// @ensures none
    ///
    /// @param d The delegate being registered
    ///
    VIRTUAL void add_exit_handler(
        const handler_delegate_t &d);

    /// Dump State
    ///
    /// Outputs the state of the vCPU with a custom header
    ///
    /// @expects none
    /// @ensures none
    ///
    /// @param str a custom header to add to the dump output
    ///
    VIRTUAL void dump(const char *str);

    /// Halt the vCPU
    ///
    /// Halts the vCPU. The default action is to freeze the physical core
    /// resulting in a hang, but this function can be overrided to provide
    /// a safer action if possible.
    ///
    /// @param str the reason for the halt
    ///
    virtual void halt(const std::string &str = {});

    /// Advance vCPU
    ///
    /// Advances the vCPU.
    ///
    /// @expects none
    /// @ensures none
    ///
    /// @return always returns true
    ///
    VIRTUAL bool advance();

public:

    /// @cond

    /// vCPU Registers
    ///
    /// These functions read/write the register values of the vCPU. Some of
    /// these functions will touch the save state while others will read/write
    /// to the VMCS which means that the vCPU must be loaded prior to touching
    /// those registers. Care should be taken to ensure that loading the vCPU
    /// is kept at a minimum while at the same time ensuring that the right
    /// VMCS is being modified.
    ///

    VIRTUAL uint64_t rax() const noexcept;
    VIRTUAL void set_rax(uint64_t val) noexcept;
    VIRTUAL uint64_t rbx() const noexcept;
    VIRTUAL void set_rbx(uint64_t val) noexcept;
    VIRTUAL uint64_t rcx() const noexcept;
    VIRTUAL void set_rcx(uint64_t val) noexcept;
    VIRTUAL uint64_t rdx() const noexcept;
    VIRTUAL void set_rdx(uint64_t val) noexcept;
    VIRTUAL uint64_t rbp() const noexcept;
    VIRTUAL void set_rbp(uint64_t val) noexcept;
    VIRTUAL uint64_t rsi() const noexcept;
    VIRTUAL void set_rsi(uint64_t val) noexcept;
    VIRTUAL uint64_t rdi() const noexcept;
    VIRTUAL void set_rdi(uint64_t val) noexcept;
    VIRTUAL uint64_t r08() const noexcept;
    VIRTUAL void set_r08(uint64_t val) noexcept;
    VIRTUAL uint64_t r09() const noexcept;
    VIRTUAL void set_r09(uint64_t val) noexcept;
    VIRTUAL uint64_t r10() const noexcept;
    VIRTUAL void set_r10(uint64_t val) noexcept;
    VIRTUAL uint64_t r11() const noexcept;
    VIRTUAL void set_r11(uint64_t val) noexcept;
    VIRTUAL uint64_t r12() const noexcept;
    VIRTUAL void set_r12(uint64_t val) noexcept;
    VIRTUAL uint64_t r13() const noexcept;
    VIRTUAL void set_r13(uint64_t val) noexcept;
    VIRTUAL uint64_t r14() const noexcept;
    VIRTUAL void set_r14(uint64_t val) noexcept;
    VIRTUAL uint64_t r15() const noexcept;
    VIRTUAL void set_r15(uint64_t val) noexcept;
    VIRTUAL uint64_t rip() const noexcept;
    VIRTUAL void set_rip(uint64_t val) noexcept;
    VIRTUAL uint64_t rsp() const noexcept;
    VIRTUAL void set_rsp(uint64_t val) noexcept;
    VIRTUAL uint64_t gdt_base() const noexcept;
    VIRTUAL void set_gdt_base(uint64_t val) noexcept;
    VIRTUAL uint64_t gdt_limit() const noexcept;
    VIRTUAL void set_gdt_limit(uint64_t val) noexcept;
    VIRTUAL uint64_t idt_base() const noexcept;
    VIRTUAL void set_idt_base(uint64_t val) noexcept;
    VIRTUAL uint64_t idt_limit() const noexcept;
    VIRTUAL void set_idt_limit(uint64_t val) noexcept;
    VIRTUAL uint64_t cr0() const noexcept;
    VIRTUAL void set_cr0(uint64_t val) noexcept;
    VIRTUAL uint64_t cr3() const noexcept;
    VIRTUAL void set_cr3(uint64_t val) noexcept;
    VIRTUAL uint64_t cr4() const noexcept;
    VIRTUAL void set_cr4(uint64_t val) noexcept;
    VIRTUAL uint64_t ia32_efer() const noexcept;
    VIRTUAL void set_ia32_efer(uint64_t val) noexcept;
    VIRTUAL uint64_t ia32_pat() const noexcept;
    VIRTUAL void set_ia32_pat(uint64_t val) noexcept;

    VIRTUAL uint64_t es_selector() const noexcept;
    VIRTUAL void set_es_selector(uint64_t val) noexcept;
    VIRTUAL uint64_t es_base() const noexcept;
    VIRTUAL void set_es_base(uint64_t val) noexcept;
    VIRTUAL uint64_t es_limit() const noexcept;
    VIRTUAL void set_es_limit(uint64_t val) noexcept;
    VIRTUAL uint64_t es_access_rights() const noexcept;
    VIRTUAL void set_es_access_rights(uint64_t val) noexcept;
    VIRTUAL uint64_t cs_selector() const noexcept;
    VIRTUAL void set_cs_selector(uint64_t val) noexcept;
    VIRTUAL uint64_t cs_base() const noexcept;
    VIRTUAL void set_cs_base(uint64_t val) noexcept;
    VIRTUAL uint64_t cs_limit() const noexcept;
    VIRTUAL void set_cs_limit(uint64_t val) noexcept;
    VIRTUAL uint64_t cs_access_rights() const noexcept;
    VIRTUAL void set_cs_access_rights(uint64_t val) noexcept;
    VIRTUAL uint64_t ss_selector() const noexcept;
    VIRTUAL void set_ss_selector(uint64_t val) noexcept;
    VIRTUAL uint64_t ss_base() const noexcept;
    VIRTUAL void set_ss_base(uint64_t val) noexcept;
    VIRTUAL uint64_t ss_limit() const noexcept;
    VIRTUAL void set_ss_limit(uint64_t val) noexcept;
    VIRTUAL uint64_t ss_access_rights() const noexcept;
    VIRTUAL void set_ss_access_rights(uint64_t val) noexcept;
    VIRTUAL uint64_t ds_selector() const noexcept;
    VIRTUAL void set_ds_selector(uint64_t val) noexcept;
    VIRTUAL uint64_t ds_base() const noexcept;
    VIRTUAL void set_ds_base(uint64_t val) noexcept;
    VIRTUAL uint64_t ds_limit() const noexcept;
    VIRTUAL void set_ds_limit(uint64_t val) noexcept;
    VIRTUAL uint64_t ds_access_rights() const noexcept;
    VIRTUAL void set_ds_access_rights(uint64_t val) noexcept;
    VIRTUAL uint64_t fs_selector() const noexcept;
    VIRTUAL void set_fs_selector(uint64_t val) noexcept;
    VIRTUAL uint64_t fs_base() const noexcept;
    VIRTUAL void set_fs_base(uint64_t val) noexcept;
    VIRTUAL uint64_t fs_limit() const noexcept;
    VIRTUAL void set_fs_limit(uint64_t val) noexcept;
    VIRTUAL uint64_t fs_access_rights() const noexcept;
    VIRTUAL void set_fs_access_rights(uint64_t val) noexcept;
    VIRTUAL uint64_t gs_selector() const noexcept;
    VIRTUAL void set_gs_selector(uint64_t val) noexcept;
    VIRTUAL uint64_t gs_base() const noexcept;
    VIRTUAL void set_gs_base(uint64_t val) noexcept;
    VIRTUAL uint64_t gs_limit() const noexcept;
    VIRTUAL void set_gs_limit(uint64_t val) noexcept;
    VIRTUAL uint64_t gs_access_rights() const noexcept;
    VIRTUAL void set_gs_access_rights(uint64_t val) noexcept;
    VIRTUAL uint64_t tr_selector() const noexcept;
    VIRTUAL void set_tr_selector(uint64_t val) noexcept;
    VIRTUAL uint64_t tr_base() const noexcept;
    VIRTUAL void set_tr_base(uint64_t val) noexcept;
    VIRTUAL uint64_t tr_limit() const noexcept;
    VIRTUAL void set_tr_limit(uint64_t val) noexcept;
    VIRTUAL uint64_t tr_access_rights() const noexcept;
    VIRTUAL void set_tr_access_rights(uint64_t val) noexcept;
    VIRTUAL uint64_t ldtr_selector() const noexcept;
    VIRTUAL void set_ldtr_selector(uint64_t val) noexcept;
    VIRTUAL uint64_t ldtr_base() const noexcept;
    VIRTUAL void set_ldtr_base(uint64_t val) noexcept;
    VIRTUAL uint64_t ldtr_limit() const noexcept;
    VIRTUAL void set_ldtr_limit(uint64_t val) noexcept;
    VIRTUAL uint64_t ldtr_access_rights() const noexcept;
    VIRTUAL void set_ldtr_access_rights(uint64_t val) noexcept;

    VIRTUAL gsl::not_null<save_state_t *> save_state() const;

    /// @endcond

private:

    bool m_launched{false};
<<<<<<< HEAD

    std::unique_ptr<exit_handler> m_exit_handler;
    std::unique_ptr<vmcs> m_vmcs;
    std::unique_ptr<vmx> m_vmx;
};
}
=======

    std::unique_ptr<exit_handler> m_exit_handler;
    std::unique_ptr<vmcs> m_vmcs;
    std::unique_ptr<vmx> m_vmx;
};

}

using vcpu_t = bfvmm::intel_x64::vcpu;

/// Get Guest vCPU
///
/// Gets a guest vCPU from the vCPU manager given a vcpuid
///
/// @expects
/// @ensures
///
/// @return returns a pointer to the vCPU being queried or throws
///     and exception.
///
#define get_vcpu(a) \
    g_vcm->get<bfvmm::intel_x64::vcpu *>(a, __FILE__ ": invalid vcpuid")
>>>>>>> 42bccbbb

using vcpu_t = bfvmm::intel_x64::vcpu;

/// Get Guest vCPU
///
/// Gets a guest vCPU from the vCPU manager given a vcpuid
///
/// @expects
/// @ensures
///
/// @return returns a pointer to the vCPU being queried or throws
///     and exception.
///
#define get_vcpu(a) \
    g_vcm->get<bfvmm::intel_x64::vcpu *>(a, __FILE__ ": invalid vcpuid")

#endif<|MERGE_RESOLUTION|>--- conflicted
+++ resolved
@@ -33,30 +33,6 @@
 // Defintion
 // -----------------------------------------------------------------------------
 
-<<<<<<< HEAD
-=======
-#include <bfexports.h>
-
-#ifndef STATIC_HVE
-#ifdef SHARED_HVE
-#define EXPORT_HVE EXPORT_SYM
-#else
-#define EXPORT_HVE IMPORT_SYM
-#endif
-#else
-#define EXPORT_HVE
-#endif
-
-#ifdef _MSC_VER
-#pragma warning(push)
-#pragma warning(disable : 4251)
-#endif
-
-// -----------------------------------------------------------------------------
-// Defintion
-// -----------------------------------------------------------------------------
-
->>>>>>> 42bccbbb
 namespace bfvmm::intel_x64
 {
 
@@ -331,19 +307,11 @@
 private:
 
     bool m_launched{false};
-<<<<<<< HEAD
 
     std::unique_ptr<exit_handler> m_exit_handler;
     std::unique_ptr<vmcs> m_vmcs;
     std::unique_ptr<vmx> m_vmx;
 };
-}
-=======
-
-    std::unique_ptr<exit_handler> m_exit_handler;
-    std::unique_ptr<vmcs> m_vmcs;
-    std::unique_ptr<vmx> m_vmx;
-};
 
 }
 
@@ -361,21 +329,5 @@
 ///
 #define get_vcpu(a) \
     g_vcm->get<bfvmm::intel_x64::vcpu *>(a, __FILE__ ": invalid vcpuid")
->>>>>>> 42bccbbb
-
-using vcpu_t = bfvmm::intel_x64::vcpu;
-
-/// Get Guest vCPU
-///
-/// Gets a guest vCPU from the vCPU manager given a vcpuid
-///
-/// @expects
-/// @ensures
-///
-/// @return returns a pointer to the vCPU being queried or throws
-///     and exception.
-///
-#define get_vcpu(a) \
-    g_vcm->get<bfvmm::intel_x64::vcpu *>(a, __FILE__ ": invalid vcpuid")
 
 #endif