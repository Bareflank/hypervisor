//
// Copyright (C) 2019 Assured Information Security, Inc.
//
// Permission is hereby granted, free of charge, to any person obtaining a copy
// of this software and associated documentation files (the "Software"), to deal
// in the Software without restriction, including without limitation the rights
// to use, copy, modify, merge, publish, distribute, sublicense, and/or sell
// copies of the Software, and to permit persons to whom the Software is
// furnished to do so, subject to the following conditions:
//
// The above copyright notice and this permission notice shall be included in all
// copies or substantial portions of the Software.
//
// THE SOFTWARE IS PROVIDED "AS IS", WITHOUT WARRANTY OF ANY KIND, EXPRESS OR
// IMPLIED, INCLUDING BUT NOT LIMITED TO THE WARRANTIES OF MERCHANTABILITY,
// FITNESS FOR A PARTICULAR PURPOSE AND NONINFRINGEMENT. IN NO EVENT SHALL THE
// AUTHORS OR COPYRIGHT HOLDERS BE LIABLE FOR ANY CLAIM, DAMAGES OR OTHER
// LIABILITY, WHETHER IN AN ACTION OF CONTRACT, TORT OR OTHERWISE, ARISING FROM,
// OUT OF OR IN CONNECTION WITH THE SOFTWARE OR THE USE OR OTHER DEALINGS IN THE
// SOFTWARE.

#ifndef MMAP_CR3_X64_H
#define MMAP_CR3_X64_H

#include <mutex>
#include <unordered_map>

#include <bfgsl.h>
#include <bfdebug.h>
#include <bfupperlower.h>

#include <intrinsics.h>
#include "../../../memory_manager.h"

// -----------------------------------------------------------------------------
// Definition
// -----------------------------------------------------------------------------

namespace bfvmm::x64::cr3
{

/// CR3 Memory Map
///
/// This class constructs a set of CR3 page tables, and provides the needed
/// APIs to map virtual to physical addresses to these pages. For more
/// information on how CR3 page tables work, please see the Intel SDM. This
/// implementation attempts to map directly to the SDM text.
///
/// TODO:
///
/// Currently, we have a last lookup cache set up that helps to reduce the
/// time it takes to map. We need to implement a TLB as well, and the TLB
/// should be enabled by default.
///
/// The goal of the TLB would be to queue unmaps based on incoming maps,
/// similar to the way the hardware's TLB removes entries from the actual
/// hardware TLB. All unmaps are added to a queue. Each time an unmap occurs,
/// the unmap is added to the top of the queue. If the unmap is already in
/// the queue, it is moved to the top. Once the queue reaches a certain limit,
/// an unmap causes the unmap at the end of the queue to actually be
/// unmapped. The queue should be hand made to prevent the need for memory
/// allocations. This will provide huge increase in performance for mapping
/// operations as it will prevent the map from mapping and unmapping the same
/// addresses. Note that attemps to map an address that is in the unmap queue
/// should remove the map from the unmap queue and do nothing else.
///
<<<<<<< HEAD
class mmap
=======
class EXPORT_MEMORY_MANAGER mmap
>>>>>>> 42bccbbb
{

public:

    using phys_addr_t = uintptr_t;                      ///< Phys Address Type (as Int)
    using virt_addr_t = uintptr_t;                      ///< Virt Address Type (as Ptr)
    using size_type = size_t;                           ///< Size Type
    using entry_type = uintptr_t;                       ///< Entry Type
    using index_type = std::ptrdiff_t;                  ///< Index Type

    // @cond

    enum class attr_type {
        read_write,
        read_execute,
        read_write_execute
    };

    enum class memory_type {
        uncacheable,
        write_back
    };

    struct pair {
        gsl::span<virt_addr_t> virt_addr{};
        phys_addr_t phys_addr{};
    };

    // @endcond

    /// Constructor
    ///
    /// @expects
    /// @ensures
    ///
    mmap() :
        m_pml4{allocate_span(::x64::pml4::num_entries), 0}
    { }

    /// Destructor
    ///
    /// @expects
    /// @ensures
    ///
    ~mmap()
    {
        using namespace ::x64;

        for (auto pml4i = 0; pml4i < pml4::num_entries; pml4i++) {
            auto &entry = m_pml4.virt_addr.at(pml4i);

            if (entry == 0) {
                continue;
            }

            this->clear_pdpt(pml4i);
        }

        free_page(m_pml4.virt_addr.data());
    }

    /// CR3
    ///
    /// @expects
    /// @ensures
    ///
    /// @return Returns the value that should be written into CR3
    ///
    uintptr_t cr3()
    {
        std::lock_guard lock(m_mutex);

        if (m_pml4.phys_addr == 0) {
            m_pml4.phys_addr = g_mm->virtptr_to_physint(m_pml4.virt_addr.data());
        }

        return m_pml4.phys_addr;
    }

    /// PAT
    ///
    /// @expects
    /// @ensures
    ///
    /// @return Returns the value that should be written into the PAT
    ///
    inline uint64_t pat()
    { return 0x0606060606060600; }

    /// Map 1g Virt Address to Phys Address
    ///
    /// @expects
    /// @ensures
    ///
    /// @return Returns the entry that performs the map
    ///
    /// @param virt_addr the virtual address to map from
    /// @param phys_addr the physical address to map to
    /// @param attr the map permissions
    /// @param cache the memory type for the mapping
    ///
    entry_type &
    map_1g(
        void *virt_addr,
        phys_addr_t phys_addr,
        attr_type attr = attr_type::read_write,
        memory_type cache = memory_type::write_back)
    {
        using namespace ::x64;
        std::lock_guard lock(m_mutex);

        expects(bfn::lower(virt_addr, pdpt::from) == 0);
        expects(bfn::lower(phys_addr, pdpt::from) == 0);

        this->map_pdpt(pml4::index(virt_addr));
        return this->map_pdpte(virt_addr, phys_addr, attr, cache);
    }

    /// Map 1g Virt Address to Phys Address
    ///
    /// @expects
    /// @ensures
    ///
    /// @return Returns the entry that performs the map
    ///
    /// @param virt_addr the virtual address to map from
    /// @param phys_addr the physical address to map to
    /// @param attr the map permissions
    /// @param cache the memory type for the mapping
    ///
    entry_type &
    map_1g(
        virt_addr_t virt_addr,
        phys_addr_t phys_addr,
        attr_type attr = attr_type::read_write,
        memory_type cache = memory_type::write_back)
    {
        return map_1g(reinterpret_cast<void *>(virt_addr), phys_addr, attr, cache);
    }

    /// Map 2m Virt Address to Phys Address
    ///
    /// @expects
    /// @ensures
    ///
    /// @return Returns the entry that performs the map
    ///
    /// @param virt_addr the virtual address to map from
    /// @param phys_addr the physical address to map to
    /// @param attr the map permissions
    /// @param cache the memory type for the mapping
    ///
    entry_type &
    map_2m(
        void *virt_addr,
        phys_addr_t phys_addr,
        attr_type attr = attr_type::read_write,
        memory_type cache = memory_type::write_back)
    {
        using namespace ::x64;
        std::lock_guard lock(m_mutex);

        expects(bfn::lower(virt_addr, pd::from) == 0);
        expects(bfn::lower(phys_addr, pd::from) == 0);

        this->map_pdpt(pml4::index(virt_addr));
        this->map_pd(pdpt::index(virt_addr));

        return this->map_pde(virt_addr, phys_addr, attr, cache);
    }

    /// Map 2m Virt Address to Phys Address
    ///
    /// @expects
    /// @ensures
    ///
    /// @return Returns the entry that performs the map
    ///
    /// @param virt_addr the virtual address to map from
    /// @param phys_addr the physical address to map to
    /// @param attr the map permissions
    /// @param cache the memory type for the mapping
    ///
    entry_type &
    map_2m(
        virt_addr_t virt_addr,
        phys_addr_t phys_addr,
        attr_type attr = attr_type::read_write,
        memory_type cache = memory_type::write_back)
    {
        return map_2m(reinterpret_cast<void *>(virt_addr), phys_addr, attr, cache);
    }

    /// Map 4k Virt Address to Phys Address
    ///
    /// @expects
    /// @ensures
    ///
    /// @return Returns the entry that performs the map
    ///
    /// @param virt_addr the virtual address to map from
    /// @param phys_addr the physical address to map to
    /// @param attr the map permissions
    /// @param cache the memory type for the mapping
    ///
    entry_type &
    map_4k(
        void *virt_addr,
        phys_addr_t phys_addr,
        attr_type attr = attr_type::read_write,
        memory_type cache = memory_type::write_back)
    {
        using namespace ::x64;
        std::lock_guard lock(m_mutex);

        expects(bfn::lower(virt_addr, pt::from) == 0);
        expects(bfn::lower(phys_addr, pt::from) == 0);

        this->map_pdpt(pml4::index(virt_addr));
        this->map_pd(pdpt::index(virt_addr));
        this->map_pt(pd::index(virt_addr));

        return this->map_pte(virt_addr, phys_addr, attr, cache);
    }

    /// Map 4k Virt Address to Phys Address
    ///
    /// @expects
    /// @ensures
    ///
    /// @return Returns the entry that performs the map
    ///
    /// @param virt_addr the virtual address to map from
    /// @param phys_addr the physical address to map to
    /// @param attr the map permissions
    /// @param cache the memory type for the mapping
    ///
    entry_type &
    map_4k(
        virt_addr_t virt_addr,
        phys_addr_t phys_addr,
        attr_type attr = attr_type::read_write,
        memory_type cache = memory_type::write_back)
    {
        return map_4k(reinterpret_cast<void *>(virt_addr), phys_addr, attr, cache);
    }

    /// Unmap Virtual Address
    ///
    /// @expects
    /// @ensures
    ///
    /// @param virt_addr the virtual address to unmap
    /// @return the from for the address that was unmapped
    ///
    uintptr_t
    unmap(void *virt_addr)
    {
        using namespace ::x64;
        std::lock_guard lock(m_mutex);

        this->map_pdpt(pml4::index(virt_addr));
        auto &pdpte = m_pdpt.virt_addr.at(pdpt::index(virt_addr));

        if (pdpte == 0) {
            return ::intel_x64::ept::pdpt::from;
        }

        if (pdpt::entry::ps::is_enabled(pdpte)) {
            pdpte = 0;
            return ::intel_x64::ept::pdpt::from;
        }

        this->map_pd(pdpt::index(virt_addr));
        auto &pde = m_pd.virt_addr.at(pd::index(virt_addr));

        if (pde == 0) {
            return ::intel_x64::ept::pd::from;
        }

        if (pd::entry::ps::is_enabled(pde)) {
            pde = 0;
            return ::intel_x64::ept::pd::from;
        }

        this->map_pt(pd::index(virt_addr));
        m_pt.virt_addr.at(pt::index(virt_addr)) = 0;

        return ::intel_x64::ept::pt::from;
    }

    /// Unmap Virtual Address
    ///
    /// @note This function does not release any page tables associated with
    ///     mapping being unmapped by this function. As a result, if you need
    ///     to cleanup memory, or reconfigure a mapping (e.g. 2m to 4k), you
    ///     must also execute release()
    ///
    /// @expects
    /// @ensures
    ///
    /// @param virt_addr the virtual address to unmap
    ///
    inline void unmap(virt_addr_t virt_addr)
    { unmap(reinterpret_cast<void *>(virt_addr)); }

    /// Release Virtual Address
    ///
    /// Returns any unused page tables back to the heap, releasing memory and
    /// providing a means to reconfigure the granularity of a previous mapping.
    ///
    /// @note that unmap must be run for any existing mappings, otherwise this
    ///     function has no effect.
    ///
    /// @expects
    /// @ensures
    ///
    /// @param virt_addr the virtual address to unmap
    ///
    void
    release(void *virt_addr)
    {
        using namespace ::x64;
        std::lock_guard lock(m_mutex);

        if (this->release_pdpte(virt_addr)) {
            m_pml4.virt_addr.at(pml4::index(virt_addr)) = 0;
        }
    }

    /// Release Virtual Address
    ///
    /// Returns any unused page tables back to the heap, releasing memory and
    /// providing a means to reconfigure the granularity of a previous mapping.
    ///
    /// @note that unmap must be run for any existing mappings, otherwise this
    ///     function has no effect.
    ///
    /// @expects
    /// @ensures
    ///
    /// @param virt_addr the virtual address to unmap
    ///
    inline void release(virt_addr_t virt_addr)
    { release(reinterpret_cast<void *>(virt_addr)); }

    /// Virtual Address to Entry
    ///
    /// @expects
    /// @ensures
    ///
    /// @param virt_addr the virtual address to be converted
    /// @return returns entry for the map
    ///
    std::pair<std::reference_wrapper<entry_type>, uintptr_t>
    entry(void *virt_addr)
    {
        using namespace ::x64;
        std::lock_guard lock(m_mutex);

        this->map_pdpt(pml4::index(virt_addr));
        auto &pdpte = m_pdpt.virt_addr.at(pdpt::index(virt_addr));

        if (pdpte == 0) {
            throw std::runtime_error("entry: pdpte not mapped");
        }

        if (pdpt::entry::ps::is_enabled(pdpte)) {
            return {pdpte, pdpt::from};
        }

        this->map_pd(pdpt::index(virt_addr));
        auto &pde = m_pd.virt_addr.at(pd::index(virt_addr));

        if (pde == 0) {
            throw std::runtime_error("entry: pde not mapped");
        }

        if (pd::entry::ps::is_enabled(pde)) {
            return {pde, pd::from};
        }

        this->map_pt(pd::index(virt_addr));
        auto &pte = m_pt.virt_addr.at(pt::index(virt_addr));

        if (pte == 0) {
            throw std::runtime_error("entry: pte not mapped");
        }

        return {pte, pt::from};
    }

    /// Virtual Address to Entry
    ///
    /// @expects
    /// @ensures
    ///
    /// @param virt_addr the virtual address to be converted
    /// @return returns entry for the map
    ///
    inline std::pair<std::reference_wrapper<entry_type>, uintptr_t>
    entry(virt_addr_t virt_addr)
    { return entry(reinterpret_cast<void *>(virt_addr)); }

    /// Virtual Address to Physical Address
    ///
    /// This function converts a virtual address to a physical address. If
    /// the map is being used for the VMM itself, this is a regular virtual
    /// address to physical address conversion, just like on any OS. If the
    /// map is used for a guest, this is a GVA to GPA conversion.
    ///
<<<<<<< HEAD
=======
    /// @expects
    /// @ensures
    ///
    /// @param virt_addr the virtual address to be converted
    /// @return Returns the phys_addr for the map
    ///
    inline std::pair<uintptr_t, uintptr_t> virt_to_phys(void *virt_addr)
    { return virt_to_phys(reinterpret_cast<uintptr_t>(virt_addr)); }

    /// Virtual Address to Physical Address
    ///
    /// This function converts a virtual address to a physical address. If
    /// the map is being used for the VMM itself, this is a regular virtual
    /// address to physical address conversion, just like on any OS. If the
    /// map is used for a guest, this is a GVA to GPA conversion.
    ///
>>>>>>> 42bccbbb
    /// @expects
    /// @ensures
    ///
    /// @param virt_addr the virtual address to be converted
    /// @return Returns the phys_addr for the map
    ///
<<<<<<< HEAD
    inline std::pair<uintptr_t, uintptr_t> virt_to_phys(void *virt_addr)
    { return virt_to_phys(reinterpret_cast<uintptr_t>(virt_addr)); }

    /// Virtual Address to Physical Address
    ///
    /// This function converts a virtual address to a physical address. If
    /// the map is being used for the VMM itself, this is a regular virtual
    /// address to physical address conversion, just like on any OS. If the
    /// map is used for a guest, this is a GVA to GPA conversion.
    ///
    /// @expects
    /// @ensures
    ///
    /// @param virt_addr the virtual address to be converted
    /// @return Returns the phys_addr for the map
    ///
=======
>>>>>>> 42bccbbb
    std::pair<uintptr_t, uintptr_t>
    virt_to_phys(virt_addr_t virt_addr)
    {
        using namespace ::x64;
        std::lock_guard lock(m_mutex);

        this->map_pdpt(pml4::index(virt_addr));
        auto pdpte = m_pdpt.virt_addr.at(pdpt::index(virt_addr));

        if (pdpte == 0) {
            throw std::runtime_error("virt_to_phys: pdpte not mapped");
        }

        if (pdpt::entry::ps::is_enabled(pdpte)) {
            return {
                pdpt::entry::phys_addr::get(pdpte) | bfn::lower(virt_addr, pdpt::from),
                pdpt::from
            };
        }

        this->map_pd(pdpt::index(virt_addr));
        auto pde = m_pd.virt_addr.at(pd::index(virt_addr));

        if (pde == 0) {
            throw std::runtime_error("virt_to_phys: pde not mapped");
        }

        if (pd::entry::ps::is_enabled(pde)) {
            return {
                pd::entry::phys_addr::get(pde) | bfn::lower(virt_addr, pd::from),
                pd::from
            };
        }

        this->map_pt(pd::index(virt_addr));
        auto pte = m_pt.virt_addr.at(pt::index(virt_addr));

        if (pte == 0) {
            throw std::runtime_error("virt_to_phys: pte not mapped");
        }

        return {
            pt::entry::phys_addr::get(pte) | bfn::lower(virt_addr, pt::from),
            pt::from
        };
    }

    /// Virtual Address to From
    ///
    /// @expects
    /// @ensures
    ///
    /// @param virt_addr the virtual address to test
    /// @return returns page size of the mapping (i.e. from)
    ///
    uint64_t
    from(void *virt_addr)
    {
        using namespace ::x64;
        std::lock_guard lock(m_mutex);

        this->map_pdpt(pml4::index(virt_addr));
        auto pdpte = m_pdpt.virt_addr.at(pdpt::index(virt_addr));

        if (pdpte == 0) {
            throw std::runtime_error("from: pdpte not mapped");
        }

        if (pdpt::entry::ps::is_enabled(pdpte)) {
            return pdpt::from;
        }

        this->map_pd(pdpt::index(virt_addr));
        auto pde = m_pd.virt_addr.at(pd::index(virt_addr));

        if (pde == 0) {
            throw std::runtime_error("from: pde not mapped");
        }

        if (pd::entry::ps::is_enabled(pde)) {
            return pd::from;
        }

        this->map_pt(pd::index(virt_addr));
        auto pte = m_pt.virt_addr.at(pt::index(virt_addr));

        if (pte == 0) {
            throw std::runtime_error("from: pte not mapped");
        }

        return pt::from;
    }

    /// Virtual Address to From
    ///
    /// @expects
    /// @ensures
    ///
    /// @param virt_addr the virtual address to test
    /// @return returns page size of the mapping (i.e. from)
    ///
    inline uint64_t from(virt_addr_t virt_addr)
    { return from(reinterpret_cast<void *>(virt_addr)); }

    /// Is 1g
    ///
    /// @expects
    /// @ensures
    ///
    /// @param virt_addr the virtual address to test
    /// @return returns true if the virtual address was mapped as 1g page,
    ///     false otherwise
    ///
    inline bool is_1g(void *virt_addr)
    { return from(virt_addr) == ::x64::pdpt::from; }

    /// Is 1g
    ///
    /// @expects
    /// @ensures
    ///
    /// @param virt_addr the virtual address to test
    /// @return returns true if the virtual address was mapped as 1g page,
    ///     false otherwise
    ///
    inline bool is_1g(virt_addr_t virt_addr)
    { return is_1g(reinterpret_cast<void *>(virt_addr)); }

    /// Is 2m
    ///
    /// @expects
    /// @ensures
    ///
    /// @param virt_addr the virtual address to test
    /// @return returns true if the virtual address was mapped as 2m page,
    ///     false otherwise
    ///
    inline bool is_2m(void *virt_addr)
    { return from(virt_addr) == ::x64::pd::from; }

    /// Is 2m
    ///
    /// @expects
    /// @ensures
    ///
    /// @param virt_addr the virtual address to test
    /// @return returns true if the virtual address was mapped as 2m page,
    ///     false otherwise
    ///
    inline bool is_2m(virt_addr_t virt_addr)
    { return is_2m(reinterpret_cast<void *>(virt_addr)); }

    /// Is 4k
    ///
    /// @expects
    /// @ensures
    ///
    /// @param virt_addr the virtual address to test
    /// @return returns true if the virtual address was mapped as 4k page,
    ///     false otherwise
    ///
    inline bool is_4k(void *virt_addr)
    { return from(virt_addr) == ::x64::pt::from; }

    /// Is 4k
    ///
    /// @expects
    /// @ensures
    ///
    /// @param virt_addr the virtual address to test
    /// @return returns true if the virtual address was mapped as 4k page,
    ///     false otherwise
    ///
    inline bool is_4k(virt_addr_t virt_addr)
    { return is_4k(reinterpret_cast<void *>(virt_addr)); }

    /// Memory Descriptor List
    ///
    /// @expects
    /// @ensures
    ///
    /// @return a list of all of the pages used to construct the mmap.
    ///     This list does not contain the mapped addressed, just the
    ///     addresses of the pages used to construct the table
    ///
    std::unordered_map<void *, phys_addr_t> &mdl()
    { return m_mdl; }

private:

    gsl::span<virt_addr_t>
    allocate_span(size_type num_entries)
    {
        return
            gsl::make_span(
                static_cast<virt_addr_t *>(alloc_page()),
                num_entries
            );
    }

    pair
    allocate(size_type num_entries)
    {
        auto span =
            gsl::make_span(
                static_cast<virt_addr_t *>(alloc_page()),
                num_entries
            );

        pair ptrs = {
            span,
            g_mm->virtptr_to_physint(
                span.data()
            )
        };

        m_mdl[ptrs.virt_addr.data()] = ptrs.phys_addr;
        return ptrs;
    }

    void
    free(const gsl::span<virt_addr_t> &virt_addr)
    {
        free_page(virt_addr.data());
        m_mdl.erase(virt_addr.data());
    }

private:

    pair
    phys_to_pair(phys_addr_t phys_addr, size_type num_entries)
    {
        auto virt_addr =
            static_cast<virt_addr_t *>(
                g_mm->physint_to_virtptr(phys_addr)
            );

        return {
            gsl::make_span<virt_addr_t>(virt_addr, num_entries),
            phys_addr
        };
    }

    void
    map_pdpt(index_type pml4i)
    {
        using namespace ::x64;
        auto &entry = m_pml4.virt_addr.at(pml4i);

        if (entry != 0) {
            auto phys_addr = pml4::entry::phys_addr::get(entry);

            if (m_pdpt.phys_addr == phys_addr) {
                return;
            }

            m_pdpt = phys_to_pair(phys_addr, pdpt::num_entries);
            return;
        }

        m_pdpt = this->allocate(pdpt::num_entries);

        pml4::entry::phys_addr::set(entry, m_pdpt.phys_addr);
        pml4::entry::pat_index::set(entry, 1);
        pml4::entry::present::enable(entry);
        pml4::entry::rw::enable(entry);
    }

    void
    map_pd(index_type pdpti)
    {
        using namespace ::x64;
        auto &entry = m_pdpt.virt_addr.at(pdpti);

        if (entry != 0) {
            auto phys_addr = pdpt::entry::phys_addr::get(entry);

            if (m_pd.phys_addr == phys_addr) {
                return;
            }

            m_pd = phys_to_pair(phys_addr, pd::num_entries);
            return;
        }

        m_pd = this->allocate(pd::num_entries);

        pdpt::entry::phys_addr::set(entry, m_pd.phys_addr);
        pdpt::entry::pat_index::set(entry, 1);
        pdpt::entry::present::enable(entry);
        pdpt::entry::rw::enable(entry);
    }

    void
    map_pt(index_type pdi)
    {
        using namespace ::x64;
        auto &entry = m_pd.virt_addr.at(pdi);

        if (entry != 0) {
            auto phys_addr = pd::entry::phys_addr::get(entry);

            if (m_pt.phys_addr == phys_addr) {
                return;
            }

            m_pt = phys_to_pair(phys_addr, pt::num_entries);
            return;
        }

        m_pt = this->allocate(pt::num_entries);

        pd::entry::phys_addr::set(entry, m_pt.phys_addr);
        pd::entry::pat_index::set(entry, 1);
        pd::entry::present::enable(entry);
        pd::entry::rw::enable(entry);
    }

    void
    clear_pdpt(index_type pml4i)
    {
        using namespace ::x64;
        this->map_pdpt(pml4i);

        for (auto pdpti = 0; pdpti < pdpt::num_entries; pdpti++) {
            auto &entry = m_pdpt.virt_addr.at(pdpti);

            if (entry == 0) {
                continue;
            }

            if (pdpt::entry::ps::is_disabled(entry)) {
                this->clear_pd(pdpti);
            }

            entry = 0;
        }

        this->free(m_pdpt.virt_addr);
        m_pdpt = {};
    }

    void
    clear_pd(index_type pdpti)
    {
        using namespace ::x64;
        this->map_pd(pdpti);

        for (auto pdi = 0; pdi < pd::num_entries; pdi++) {
            auto &entry = m_pd.virt_addr.at(pdi);

            if (entry == 0) {
                continue;
            }

            if (pd::entry::ps::is_disabled(entry)) {
                this->clear_pt(pdi);
            }

            entry = 0;
        }

        this->free(m_pd.virt_addr);
        m_pd = {};
    }

    void
    clear_pt(index_type pdi)
    {
        this->map_pt(pdi);

        this->free(m_pt.virt_addr);
        m_pt = {};
    }

    entry_type &
    map_pdpte(
        void *virt_addr, phys_addr_t phys_addr,
        attr_type attr, memory_type cache)
    {
        using namespace ::x64;
        auto &entry = m_pdpt.virt_addr.at(pdpt::index(virt_addr));

        if (entry != 0) {
            throw std::runtime_error(
                "map_pdpte: map failed, virt / phys map already exists: " +
                bfn::to_string(phys_addr, 16)
            );
        }

        pdpt::entry::phys_addr::set(entry, phys_addr);
        pdpt::entry::present::enable(entry);

        switch (attr) {
            case attr_type::read_write:
                pdpt::entry::rw::enable(entry);
                pdpt::entry::xd::enable(entry);
                break;

            case attr_type::read_execute:
                pdpt::entry::rw::disable(entry);
                pdpt::entry::xd::disable(entry);
                break;

            case attr_type::read_write_execute:
                pdpt::entry::rw::enable(entry);
                pdpt::entry::xd::disable(entry);
                break;
        };

        switch (cache) {
            case memory_type::uncacheable:
                pdpt::entry::pat_index::set(entry, 0);
                break;

            case memory_type::write_back:
                pdpt::entry::pat_index::set(entry, 1);
                break;
        };

        pdpt::entry::ps::enable(entry);
        return entry;
    }

    entry_type &
    map_pde(
        void *virt_addr, phys_addr_t phys_addr,
        attr_type attr, memory_type cache)
    {
        using namespace ::x64;
        auto &entry = m_pd.virt_addr.at(pd::index(virt_addr));

        if (entry != 0) {
            throw std::runtime_error(
                "map_pde: map failed, virt / phys map already exists: " +
                bfn::to_string(phys_addr, 16)
            );
        }

        pd::entry::phys_addr::set(entry, phys_addr);
        pd::entry::present::enable(entry);

        switch (attr) {
            case attr_type::read_write:
                pd::entry::rw::enable(entry);
                pd::entry::xd::enable(entry);
                break;

            case attr_type::read_execute:
                pd::entry::rw::disable(entry);
                pd::entry::xd::disable(entry);
                break;

            case attr_type::read_write_execute:
                pd::entry::rw::enable(entry);
                pd::entry::xd::disable(entry);
                break;
        };

        switch (cache) {
            case memory_type::uncacheable:
                pd::entry::pat_index::set(entry, 0);
                break;

            case memory_type::write_back:
                pd::entry::pat_index::set(entry, 1);
                break;
        };

        pd::entry::ps::enable(entry);
        return entry;
    }

    entry_type &
    map_pte(
        void *virt_addr, phys_addr_t phys_addr,
        attr_type attr, memory_type cache)
    {
        using namespace ::x64;
        auto &entry = m_pt.virt_addr.at(pt::index(virt_addr));

        if (entry != 0) {
            throw std::runtime_error(
                "map_pte: map failed, virt / phys map already exists: " +
                bfn::to_string(phys_addr, 16)
            );
        }

        pt::entry::phys_addr::set(entry, phys_addr);
        pt::entry::present::enable(entry);

        switch (attr) {
            case attr_type::read_write:
                pt::entry::rw::enable(entry);
                pt::entry::xd::enable(entry);
                break;

            case attr_type::read_execute:
                pt::entry::rw::disable(entry);
                pt::entry::xd::disable(entry);
                break;

            case attr_type::read_write_execute:
                pt::entry::rw::enable(entry);
                pt::entry::xd::disable(entry);
                break;
        };

        switch (cache) {
            case memory_type::uncacheable:
                pt::entry::pat_index::set(entry, 0);
                break;

            case memory_type::write_back:
                pt::entry::pat_index::set(entry, 1);
                break;
        };

        return entry;
    }

    bool
    release_pdpte(void *virt_addr)
    {
        using namespace ::x64;

        this->map_pdpt(pml4::index(virt_addr));
        auto &entry = m_pdpt.virt_addr.at(pdpt::index(virt_addr));

        if (pdpt::entry::ps::is_disabled(entry)) {
            if (!this->release_pde(virt_addr)) {
                return false;
            }
        }

        entry = 0;

        auto empty = true;
        for (auto pdpti = 0; pdpti < pdpt::num_entries; pdpti++) {
            if (m_pdpt.virt_addr.at(pdpti) != 0) {
                empty = false;
            }
        }

        if (empty) {
            this->free(m_pdpt.virt_addr);
            return true;
        }

        return false;
    }

    bool
    release_pde(void *virt_addr)
    {
        using namespace ::x64;

        this->map_pd(pdpt::index(virt_addr));
        auto &entry = m_pd.virt_addr.at(pd::index(virt_addr));

        if (pd::entry::ps::is_disabled(entry)) {
            if (!this->release_pte(virt_addr)) {
                return false;
            }
        }

        entry = 0;

        auto empty = true;
        for (auto pdi = 0; pdi < pd::num_entries; pdi++) {
            if (m_pd.virt_addr.at(pdi) != 0) {
                empty = false;
            }
        }

        if (empty) {
            this->free(m_pd.virt_addr);
            return true;
        }

        return false;
    }

    bool
    release_pte(void *virt_addr)
    {
        using namespace ::x64;

        this->map_pt(pd::index(virt_addr));
        m_pt.virt_addr.at(pt::index(virt_addr)) = 0;

        auto empty = true;
        for (auto pti = 0; pti < pt::num_entries; pti++) {
            if (m_pt.virt_addr.at(pti) != 0) {
                empty = false;
            }
        }

        if (empty) {
            this->free(m_pt.virt_addr);
            return true;
        }

        return false;
    }

private:

    pair m_pml4;
    pair m_pdpt;
    pair m_pd;
    pair m_pt;

    mutable std::mutex m_mutex;
    std::unordered_map<void *, phys_addr_t> m_mdl;

public:

    /// @cond

    mmap(mmap &&) = default;
    mmap &operator=(mmap &&) = default;

    mmap(const mmap &) = delete;
    mmap &operator=(const mmap &) = delete;

    /// @endcond
};

}

#endif<|MERGE_RESOLUTION|>--- conflicted
+++ resolved
@@ -64,11 +64,7 @@
 /// addresses. Note that attemps to map an address that is in the unmap queue
 /// should remove the map from the unmap queue and do nothing else.
 ///
-<<<<<<< HEAD
 class mmap
-=======
-class EXPORT_MEMORY_MANAGER mmap
->>>>>>> 42bccbbb
 {
 
 public:
@@ -480,8 +476,6 @@
     /// address to physical address conversion, just like on any OS. If the
     /// map is used for a guest, this is a GVA to GPA conversion.
     ///
-<<<<<<< HEAD
-=======
     /// @expects
     /// @ensures
     ///
@@ -498,32 +492,12 @@
     /// address to physical address conversion, just like on any OS. If the
     /// map is used for a guest, this is a GVA to GPA conversion.
     ///
->>>>>>> 42bccbbb
     /// @expects
     /// @ensures
     ///
     /// @param virt_addr the virtual address to be converted
     /// @return Returns the phys_addr for the map
     ///
-<<<<<<< HEAD
-    inline std::pair<uintptr_t, uintptr_t> virt_to_phys(void *virt_addr)
-    { return virt_to_phys(reinterpret_cast<uintptr_t>(virt_addr)); }
-
-    /// Virtual Address to Physical Address
-    ///
-    /// This function converts a virtual address to a physical address. If
-    /// the map is being used for the VMM itself, this is a regular virtual
-    /// address to physical address conversion, just like on any OS. If the
-    /// map is used for a guest, this is a GVA to GPA conversion.
-    ///
-    /// @expects
-    /// @ensures
-    ///
-    /// @param virt_addr the virtual address to be converted
-    /// @return Returns the phys_addr for the map
-    ///
-=======
->>>>>>> 42bccbbb
     std::pair<uintptr_t, uintptr_t>
     virt_to_phys(virt_addr_t virt_addr)
     {
