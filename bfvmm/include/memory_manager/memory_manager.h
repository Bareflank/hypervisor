--- conflicted
+++ resolved
@@ -472,12 +472,5 @@
 template<typename T>
 page_ptr<T> make_page()
 { return page_ptr<T>(static_cast<T *>(alloc_page()), free_page); }
-<<<<<<< HEAD
-=======
-
-#ifdef _MSC_VER
-#pragma warning(pop)
-#endif
->>>>>>> 42bccbbb
 
 #endif