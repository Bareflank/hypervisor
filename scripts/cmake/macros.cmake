--- conflicted
+++ resolved
@@ -934,10 +934,6 @@
             set(CMAKE_ASM_NASM_FLAGS "-d ${PREFIX} -d ${OSTYPE} -d ${ABITYPE}")
         endif()
 
-<<<<<<< HEAD
-=======
-        set(CMAKE_ASM_NASM_CREATE_SHARED_LIBRARY TRUE)
->>>>>>> 42bccbbb
         set(CMAKE_ASM_NASM_CREATE_STATIC_LIBRARY TRUE)
     endif()
     if(${BUILD_TARGET_ARCH} STREQUAL "aarch64")
@@ -984,34 +980,6 @@
     if(PREFIX STREQUAL "test")
         set(ENABLE_MOCKING ON)
         set(CMAKE_BUILD_TYPE "Debug")
-<<<<<<< HEAD
-=======
-        set(BUILD_STATIC_LIBS ON)
-        set(BUILD_SHARED_LIBS OFF)
-    endif()
-
-    enable_asm(${PREFIX})
-
-    list(APPEND CMAKE_C_FLAGS ${ARG_C_FLAGS})
-    list(APPEND CMAKE_CXX_FLAGS ${ARG_CXX_FLAGS})
-
-    string(REPLACE ";" " " CMAKE_C_FLAGS "${CMAKE_C_FLAGS}")
-    string(REPLACE ";" " " CMAKE_CXX_FLAGS "${CMAKE_CXX_FLAGS}")
-
-    include_directories(SYSTEM
-        ${ARG_INCLUDES}
-        ${SOURCE_BFSDK_DIR}/include
-        ${SOURCE_BFELF_LOADER_DIR}/include
-        ${SOURCE_BFINTRINSICS_DIR}/include
-        ${CMAKE_CURRENT_LIST_DIR}
-        ${CMAKE_CURRENT_LIST_DIR}/include
-    )
-
-    if(NOT PREFIX STREQUAL "vmm")
-        include_directories(
-            SYSTEM ${CMAKE_INSTALL_PREFIX}/include
-        )
->>>>>>> 42bccbbb
     endif()
 
     get_cmake_property(_vars CACHE_VARIABLES)
@@ -1141,80 +1109,17 @@
         set(ARG_SOURCES ${CMAKE_BINARY_DIR}/null.cpp)
     endif()
 
-<<<<<<< HEAD
     add_executable(${NAME} ${ARG_SOURCES})
     target_compile_definitions(${NAME} PRIVATE ${ARG_DEFINES})
-=======
-    if(BUILD_SHARED_LIBS)
-        add_executable(${NAME}_shared ${ARG_SOURCES})
-        target_compile_definitions(${NAME}_shared PRIVATE ${ARG_DEFINES})
-
-        set(LIBRARIES "")
-        foreach(d ${ARG_LIBRARIES})
-            list(APPEND LIBRARIES "${CMAKE_INSTALL_PREFIX}/lib/lib${d}_shared.so")
-        endforeach(d)
-
-        foreach(d ${ARG_EXT_LIBRARIES})
-            list(APPEND LIBRARIES "${CMAKE_INSTALL_PREFIX}/lib/lib${d}.so")
-        endforeach(d)
-
-        if(NOT ARG_NOVMMLIBS)
-            list(APPEND LIBRARIES
-                --whole-archive ${CMAKE_INSTALL_PREFIX}/lib/libbfvmm_entry_static.a --no-whole-archive
-                ${CMAKE_INSTALL_PREFIX}/lib/libbfvmm_vcpu_shared.so
-                ${CMAKE_INSTALL_PREFIX}/lib/libbfvmm_hve_shared.so
-                ${CMAKE_INSTALL_PREFIX}/lib/libbfvmm_memory_manager_shared.so
-                ${CMAKE_INSTALL_PREFIX}/lib/libbfvmm_debug_shared.so
-                ${CMAKE_INSTALL_PREFIX}/lib/libbfintrinsics_shared.so
-            )
-        endif()
-
-        list(APPEND LIBRARIES
-            ${CMAKE_INSTALL_PREFIX}/lib/libc++.so
-            ${CMAKE_INSTALL_PREFIX}/lib/libc++abi.so
-            ${CMAKE_INSTALL_PREFIX}/lib/libbfpthread_shared.so
-            ${CMAKE_INSTALL_PREFIX}/lib/libbfunwind_shared.so
-            ${CMAKE_INSTALL_PREFIX}/lib/libc.so
-            ${CMAKE_INSTALL_PREFIX}/lib/libm.so
-            ${CMAKE_INSTALL_PREFIX}/lib/libbfsyscall_shared.so
-            --whole-archive ${CMAKE_INSTALL_PREFIX}/lib/libbfcrt_static.a --no-whole-archive
-        )
->>>>>>> 42bccbbb
 
     set(LIBRARIES "")
     foreach(d ${ARG_LIBRARIES})
         list(APPEND LIBRARIES "${CMAKE_INSTALL_PREFIX}/lib/lib${d}.a")
     endforeach(d)
 
-<<<<<<< HEAD
     foreach(d ${ARG_EXT_LIBRARIES})
         list(APPEND LIBRARIES "${CMAKE_INSTALL_PREFIX}/lib/lib${d}.a")
     endforeach(d)
-=======
-    if(BUILD_STATIC_LIBS)
-        add_executable(${NAME}_static ${ARG_SOURCES})
-        target_compile_definitions(${NAME}_static PRIVATE ${ARG_DEFINES})
-
-        set(LIBRARIES "")
-        foreach(d ${ARG_LIBRARIES})
-            list(APPEND LIBRARIES "${CMAKE_INSTALL_PREFIX}/lib/lib${d}_static.a")
-        endforeach(d)
-
-        foreach(d ${ARG_EXT_LIBRARIES})
-            list(APPEND LIBRARIES "${CMAKE_INSTALL_PREFIX}/lib/lib${d}.a")
-        endforeach(d)
-
-        if(NOT ARG_NOVMMLIBS)
-            list(APPEND LIBRARIES
-                --whole-archive ${CMAKE_INSTALL_PREFIX}/lib/libbfvmm_entry_static.a --no-whole-archive
-                ${CMAKE_INSTALL_PREFIX}/lib/libbfvmm_vcpu_static.a
-                ${CMAKE_INSTALL_PREFIX}/lib/libbfvmm_hve_static.a
-                ${CMAKE_INSTALL_PREFIX}/lib/libbfvmm_memory_manager_static.a
-                ${CMAKE_INSTALL_PREFIX}/lib/libbfvmm_debug_static.a
-                ${CMAKE_INSTALL_PREFIX}/lib/libbfintrinsics_static.a
-            )
-        endif()
->>>>>>> 42bccbbb
 
     if(NOT ARG_NOVMMLIBS)
         list(APPEND LIBRARIES
