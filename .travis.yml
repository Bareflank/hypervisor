--- conflicted
+++ resolved
@@ -274,131 +274,4 @@
     script:
       - export CLANG_BIN=clang-6.0
       - cmake -DCONFIG=travis_static ..
-<<<<<<< HEAD
-=======
-      - make -j3
-
-  #
-  # Clang 5.0 (Shared Libraries)
-  #
-  - os: linux
-    addons:
-      apt:
-        sources:
-          - ubuntu-toolchain-r-test
-          - llvm-toolchain-trusty-5.0
-        packages:
-          - gcc-8
-          - g++-8
-          - clang-5.0
-          - nasm
-    env:
-      - TEST="Clang 5.0 (Shared Libraries)"
-    script:
-      - export CLANG_BIN=clang-5.0
-      - cmake -DCONFIG=travis_shared ..
-      - make -j3
-
-  #
-  # Clang 6.0 (Shared Libraries)
-  #
-  - os: linux
-    addons:
-      apt:
-        sources:
-          - ubuntu-toolchain-r-test
-          - llvm-toolchain-trusty-6.0
-        packages:
-          - gcc-8
-          - g++-8
-          - clang-6.0
-          - nasm
-    env:
-      - TEST="Clang 6.0 (Shared Libraries)"
-    script:
-      - export CLANG_BIN=clang-6.0
-      - cmake -DCONFIG=travis_shared ..
-      - make -j3
-
-  #
-  # GCC 7
-  #
-  - os: linux
-    addons:
-      apt:
-        sources:
-          - ubuntu-toolchain-r-test
-          - llvm-toolchain-trusty-6.0
-        packages:
-          - gcc-7
-          - g++-7
-          - clang-6.0
-          - nasm
-    env:
-      - TEST="GCC 7"
-    script:
-      - cmake -DCONFIG=travis_shared ..
-      - make -j3
-
-  #
-  # GCC 8
-  #
-  - os: linux
-    addons:
-      apt:
-        sources:
-          - ubuntu-toolchain-r-test
-          - llvm-toolchain-trusty-6.0
-        packages:
-          - gcc-8
-          - g++-8
-          - clang-6.0
-          - nasm
-    env:
-      - TEST="GCC 8"
-    script:
-      - cmake -DCONFIG=travis_shared ..
-      - make -j3
-
-  #
-  # ld.gold
-  #
-  - os: linux
-    addons:
-      apt:
-        sources:
-          - ubuntu-toolchain-r-test
-          - llvm-toolchain-trusty-6.0
-        packages:
-          - gcc-8
-          - g++-8
-          - clang-6.0
-          - nasm
-    env:
-      - TEST="ld.gold"
-    script:
-      - export LD_BIN=ld.gold
-      - cmake -DCONFIG=travis_shared ..
-      - make -j3
-
-  #
-  # ld.lld
-  #
-  - os: linux
-    addons:
-      apt:
-        sources:
-          - ubuntu-toolchain-r-test
-          - llvm-toolchain-trusty-6.0
-        packages:
-          - gcc-8
-          - g++-8
-          - clang-6.0
-          - nasm
-    env:
-      - TEST="ld.lld"
-    script:
-      - export LD_BIN=ld.lld
-      - cmake -DCONFIG=travis_shared ..
->>>>>>> 42bccbbb
       - make -j3